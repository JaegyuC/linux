/*
 *  linux/fs/namei.c
 *
 *  Copyright (C) 1991, 1992  Linus Torvalds
 */

/*
 * Some corrections by tytso.
 */

/* [Feb 1997 T. Schoebel-Theuer] Complete rewrite of the pathname
 * lookup logic.
 */
/* [Feb-Apr 2000, AV] Rewrite to the new namespace architecture.
 */

#include <linux/init.h>
#include <linux/export.h>
#include <linux/kernel.h>
#include <linux/slab.h>
#include <linux/fs.h>
#include <linux/namei.h>
#include <linux/pagemap.h>
#include <linux/fsnotify.h>
#include <linux/personality.h>
#include <linux/security.h>
#include <linux/ima.h>
#include <linux/syscalls.h>
#include <linux/mount.h>
#include <linux/audit.h>
#include <linux/capability.h>
#include <linux/file.h>
#include <linux/fcntl.h>
#include <linux/device_cgroup.h>
#include <linux/fs_struct.h>
#include <linux/posix_acl.h>
#include <asm/uaccess.h>

#include "internal.h"
#include "mount.h"

/* [Feb-1997 T. Schoebel-Theuer]
 * Fundamental changes in the pathname lookup mechanisms (namei)
 * were necessary because of omirr.  The reason is that omirr needs
 * to know the _real_ pathname, not the user-supplied one, in case
 * of symlinks (and also when transname replacements occur).
 *
 * The new code replaces the old recursive symlink resolution with
 * an iterative one (in case of non-nested symlink chains).  It does
 * this with calls to <fs>_follow_link().
 * As a side effect, dir_namei(), _namei() and follow_link() are now 
 * replaced with a single function lookup_dentry() that can handle all 
 * the special cases of the former code.
 *
 * With the new dcache, the pathname is stored at each inode, at least as
 * long as the refcount of the inode is positive.  As a side effect, the
 * size of the dcache depends on the inode cache and thus is dynamic.
 *
 * [29-Apr-1998 C. Scott Ananian] Updated above description of symlink
 * resolution to correspond with current state of the code.
 *
 * Note that the symlink resolution is not *completely* iterative.
 * There is still a significant amount of tail- and mid- recursion in
 * the algorithm.  Also, note that <fs>_readlink() is not used in
 * lookup_dentry(): lookup_dentry() on the result of <fs>_readlink()
 * may return different results than <fs>_follow_link().  Many virtual
 * filesystems (including /proc) exhibit this behavior.
 */

/* [24-Feb-97 T. Schoebel-Theuer] Side effects caused by new implementation:
 * New symlink semantics: when open() is called with flags O_CREAT | O_EXCL
 * and the name already exists in form of a symlink, try to create the new
 * name indicated by the symlink. The old code always complained that the
 * name already exists, due to not following the symlink even if its target
 * is nonexistent.  The new semantics affects also mknod() and link() when
 * the name is a symlink pointing to a non-existent name.
 *
 * I don't know which semantics is the right one, since I have no access
 * to standards. But I found by trial that HP-UX 9.0 has the full "new"
 * semantics implemented, while SunOS 4.1.1 and Solaris (SunOS 5.4) have the
 * "old" one. Personally, I think the new semantics is much more logical.
 * Note that "ln old new" where "new" is a symlink pointing to a non-existing
 * file does succeed in both HP-UX and SunOs, but not in Solaris
 * and in the old Linux semantics.
 */

/* [16-Dec-97 Kevin Buhr] For security reasons, we change some symlink
 * semantics.  See the comments in "open_namei" and "do_link" below.
 *
 * [10-Sep-98 Alan Modra] Another symlink change.
 */

/* [Feb-Apr 2000 AV] Complete rewrite. Rules for symlinks:
 *	inside the path - always follow.
 *	in the last component in creation/removal/renaming - never follow.
 *	if LOOKUP_FOLLOW passed - follow.
 *	if the pathname has trailing slashes - follow.
 *	otherwise - don't follow.
 * (applied in that order).
 *
 * [Jun 2000 AV] Inconsistent behaviour of open() in case if flags==O_CREAT
 * restored for 2.4. This is the last surviving part of old 4.2BSD bug.
 * During the 2.4 we need to fix the userland stuff depending on it -
 * hopefully we will be able to get rid of that wart in 2.5. So far only
 * XEmacs seems to be relying on it...
 */
/*
 * [Sep 2001 AV] Single-semaphore locking scheme (kudos to David Holland)
 * implemented.  Let's see if raised priority of ->s_vfs_rename_mutex gives
 * any extra contention...
 */

/* In order to reduce some races, while at the same time doing additional
 * checking and hopefully speeding things up, we copy filenames to the
 * kernel data space before using them..
 *
 * POSIX.1 2.4: an empty pathname is invalid (ENOENT).
 * PATH_MAX includes the nul terminator --RR.
 */
static char *getname_flags(const char __user *filename, int flags, int *empty)
{
	char *result = __getname(), *err;
	int len;

	if (unlikely(!result))
		return ERR_PTR(-ENOMEM);

	len = strncpy_from_user(result, filename, PATH_MAX);
	err = ERR_PTR(len);
	if (unlikely(len < 0))
		goto error;

	/* The empty path is special. */
	if (unlikely(!len)) {
		if (empty)
			*empty = 1;
		err = ERR_PTR(-ENOENT);
		if (!(flags & LOOKUP_EMPTY))
			goto error;
	}

	err = ERR_PTR(-ENAMETOOLONG);
	if (likely(len < PATH_MAX)) {
		audit_getname(result);
		return result;
	}

error:
	__putname(result);
	return err;
}

char *getname(const char __user * filename)
{
	return getname_flags(filename, 0, NULL);
}

#ifdef CONFIG_AUDITSYSCALL
void putname(const char *name)
{
	if (unlikely(!audit_dummy_context()))
		audit_putname(name);
	else
		__putname(name);
}
EXPORT_SYMBOL(putname);
#endif

static int check_acl(struct inode *inode, int mask)
{
#ifdef CONFIG_FS_POSIX_ACL
	struct posix_acl *acl;

	if (mask & MAY_NOT_BLOCK) {
		acl = get_cached_acl_rcu(inode, ACL_TYPE_ACCESS);
	        if (!acl)
	                return -EAGAIN;
		/* no ->get_acl() calls in RCU mode... */
		if (acl == ACL_NOT_CACHED)
			return -ECHILD;
	        return posix_acl_permission(inode, acl, mask & ~MAY_NOT_BLOCK);
	}

	acl = get_cached_acl(inode, ACL_TYPE_ACCESS);

	/*
	 * A filesystem can force a ACL callback by just never filling the
	 * ACL cache. But normally you'd fill the cache either at inode
	 * instantiation time, or on the first ->get_acl call.
	 *
	 * If the filesystem doesn't have a get_acl() function at all, we'll
	 * just create the negative cache entry.
	 */
	if (acl == ACL_NOT_CACHED) {
	        if (inode->i_op->get_acl) {
			acl = inode->i_op->get_acl(inode, ACL_TYPE_ACCESS);
			if (IS_ERR(acl))
				return PTR_ERR(acl);
		} else {
		        set_cached_acl(inode, ACL_TYPE_ACCESS, NULL);
		        return -EAGAIN;
		}
	}

	if (acl) {
	        int error = posix_acl_permission(inode, acl, mask);
	        posix_acl_release(acl);
	        return error;
	}
#endif

	return -EAGAIN;
}

/*
 * This does the basic permission checking
 */
static int acl_permission_check(struct inode *inode, int mask)
{
	unsigned int mode = inode->i_mode;

	if (likely(uid_eq(current_fsuid(), inode->i_uid)))
		mode >>= 6;
	else {
		if (IS_POSIXACL(inode) && (mode & S_IRWXG)) {
			int error = check_acl(inode, mask);
			if (error != -EAGAIN)
				return error;
		}

		if (in_group_p(inode->i_gid))
			mode >>= 3;
	}

	/*
	 * If the DACs are ok we don't need any capability check.
	 */
	if ((mask & ~mode & (MAY_READ | MAY_WRITE | MAY_EXEC)) == 0)
		return 0;
	return -EACCES;
}

/**
 * generic_permission -  check for access rights on a Posix-like filesystem
 * @inode:	inode to check access rights for
 * @mask:	right to check for (%MAY_READ, %MAY_WRITE, %MAY_EXEC, ...)
 *
 * Used to check for read/write/execute permissions on a file.
 * We use "fsuid" for this, letting us set arbitrary permissions
 * for filesystem access without changing the "normal" uids which
 * are used for other things.
 *
 * generic_permission is rcu-walk aware. It returns -ECHILD in case an rcu-walk
 * request cannot be satisfied (eg. requires blocking or too much complexity).
 * It would then be called again in ref-walk mode.
 */
int generic_permission(struct inode *inode, int mask)
{
	int ret;

	/*
	 * Do the basic permission checks.
	 */
	ret = acl_permission_check(inode, mask);
	if (ret != -EACCES)
		return ret;

	if (S_ISDIR(inode->i_mode)) {
		/* DACs are overridable for directories */
		if (inode_capable(inode, CAP_DAC_OVERRIDE))
			return 0;
		if (!(mask & MAY_WRITE))
			if (inode_capable(inode, CAP_DAC_READ_SEARCH))
				return 0;
		return -EACCES;
	}
	/*
	 * Read/write DACs are always overridable.
	 * Executable DACs are overridable when there is
	 * at least one exec bit set.
	 */
	if (!(mask & MAY_EXEC) || (inode->i_mode & S_IXUGO))
		if (inode_capable(inode, CAP_DAC_OVERRIDE))
			return 0;

	/*
	 * Searching includes executable on directories, else just read.
	 */
	mask &= MAY_READ | MAY_WRITE | MAY_EXEC;
	if (mask == MAY_READ)
		if (inode_capable(inode, CAP_DAC_READ_SEARCH))
			return 0;

	return -EACCES;
}

/*
 * We _really_ want to just do "generic_permission()" without
 * even looking at the inode->i_op values. So we keep a cache
 * flag in inode->i_opflags, that says "this has not special
 * permission function, use the fast case".
 */
static inline int do_inode_permission(struct inode *inode, int mask)
{
	if (unlikely(!(inode->i_opflags & IOP_FASTPERM))) {
		if (likely(inode->i_op->permission))
			return inode->i_op->permission(inode, mask);

		/* This gets set once for the inode lifetime */
		spin_lock(&inode->i_lock);
		inode->i_opflags |= IOP_FASTPERM;
		spin_unlock(&inode->i_lock);
	}
	return generic_permission(inode, mask);
}

/**
 * __inode_permission - Check for access rights to a given inode
 * @inode: Inode to check permission on
 * @mask: Right to check for (%MAY_READ, %MAY_WRITE, %MAY_EXEC)
 *
 * Check for read/write/execute permissions on an inode.
 *
 * When checking for MAY_APPEND, MAY_WRITE must also be set in @mask.
 *
 * This does not check for a read-only file system.  You probably want
 * inode_permission().
 */
int __inode_permission(struct inode *inode, int mask)
{
	int retval;

	if (unlikely(mask & MAY_WRITE)) {
		/*
		 * Nobody gets write access to an immutable file.
		 */
		if (IS_IMMUTABLE(inode))
			return -EACCES;
	}

	retval = do_inode_permission(inode, mask);
	if (retval)
		return retval;

	retval = devcgroup_inode_permission(inode, mask);
	if (retval)
		return retval;

	return security_inode_permission(inode, mask);
}

/**
 * sb_permission - Check superblock-level permissions
 * @sb: Superblock of inode to check permission on
<<<<<<< HEAD
=======
 * @inode: Inode to check permission on
>>>>>>> 9450d57e
 * @mask: Right to check for (%MAY_READ, %MAY_WRITE, %MAY_EXEC)
 *
 * Separate out file-system wide checks from inode-specific permission checks.
 */
static int sb_permission(struct super_block *sb, struct inode *inode, int mask)
{
	if (unlikely(mask & MAY_WRITE)) {
		umode_t mode = inode->i_mode;

		/* Nobody gets write access to a read-only fs. */
		if ((sb->s_flags & MS_RDONLY) &&
		    (S_ISREG(mode) || S_ISDIR(mode) || S_ISLNK(mode)))
			return -EROFS;
	}
	return 0;
}

/**
 * inode_permission - Check for access rights to a given inode
 * @inode: Inode to check permission on
 * @mask: Right to check for (%MAY_READ, %MAY_WRITE, %MAY_EXEC)
 *
 * Check for read/write/execute permissions on an inode.  We use fs[ug]id for
 * this, letting us set arbitrary permissions for filesystem access without
 * changing the "normal" UIDs which are used for other things.
 *
 * When checking for MAY_APPEND, MAY_WRITE must also be set in @mask.
 */
int inode_permission(struct inode *inode, int mask)
{
	int retval;

	retval = sb_permission(inode->i_sb, inode, mask);
	if (retval)
		return retval;
	return __inode_permission(inode, mask);
}

/**
 * path_get - get a reference to a path
 * @path: path to get the reference to
 *
 * Given a path increment the reference count to the dentry and the vfsmount.
 */
void path_get(struct path *path)
{
	mntget(path->mnt);
	dget(path->dentry);
}
EXPORT_SYMBOL(path_get);

/**
 * path_put - put a reference to a path
 * @path: path to put the reference to
 *
 * Given a path decrement the reference count to the dentry and the vfsmount.
 */
void path_put(struct path *path)
{
	dput(path->dentry);
	mntput(path->mnt);
}
EXPORT_SYMBOL(path_put);

/*
 * Path walking has 2 modes, rcu-walk and ref-walk (see
 * Documentation/filesystems/path-lookup.txt).  In situations when we can't
 * continue in RCU mode, we attempt to drop out of rcu-walk mode and grab
 * normal reference counts on dentries and vfsmounts to transition to rcu-walk
 * mode.  Refcounts are grabbed at the last known good point before rcu-walk
 * got stuck, so ref-walk may continue from there. If this is not successful
 * (eg. a seqcount has changed), then failure is returned and it's up to caller
 * to restart the path walk from the beginning in ref-walk mode.
 */

static inline void lock_rcu_walk(void)
{
	br_read_lock(&vfsmount_lock);
	rcu_read_lock();
}

static inline void unlock_rcu_walk(void)
{
	rcu_read_unlock();
	br_read_unlock(&vfsmount_lock);
}

/**
 * unlazy_walk - try to switch to ref-walk mode.
 * @nd: nameidata pathwalk data
 * @dentry: child of nd->path.dentry or NULL
 * Returns: 0 on success, -ECHILD on failure
 *
 * unlazy_walk attempts to legitimize the current nd->path, nd->root and dentry
 * for ref-walk mode.  @dentry must be a path found by a do_lookup call on
 * @nd or NULL.  Must be called from rcu-walk context.
 */
static int unlazy_walk(struct nameidata *nd, struct dentry *dentry)
{
	struct fs_struct *fs = current->fs;
	struct dentry *parent = nd->path.dentry;
	int want_root = 0;

	BUG_ON(!(nd->flags & LOOKUP_RCU));
	if (nd->root.mnt && !(nd->flags & LOOKUP_ROOT)) {
		want_root = 1;
		spin_lock(&fs->lock);
		if (nd->root.mnt != fs->root.mnt ||
				nd->root.dentry != fs->root.dentry)
			goto err_root;
	}
	spin_lock(&parent->d_lock);
	if (!dentry) {
		if (!__d_rcu_to_refcount(parent, nd->seq))
			goto err_parent;
		BUG_ON(nd->inode != parent->d_inode);
	} else {
		if (dentry->d_parent != parent)
			goto err_parent;
		spin_lock_nested(&dentry->d_lock, DENTRY_D_LOCK_NESTED);
		if (!__d_rcu_to_refcount(dentry, nd->seq))
			goto err_child;
		/*
		 * If the sequence check on the child dentry passed, then
		 * the child has not been removed from its parent. This
		 * means the parent dentry must be valid and able to take
		 * a reference at this point.
		 */
		BUG_ON(!IS_ROOT(dentry) && dentry->d_parent != parent);
		BUG_ON(!parent->d_count);
		parent->d_count++;
		spin_unlock(&dentry->d_lock);
	}
	spin_unlock(&parent->d_lock);
	if (want_root) {
		path_get(&nd->root);
		spin_unlock(&fs->lock);
	}
	mntget(nd->path.mnt);

	unlock_rcu_walk();
	nd->flags &= ~LOOKUP_RCU;
	return 0;

err_child:
	spin_unlock(&dentry->d_lock);
err_parent:
	spin_unlock(&parent->d_lock);
err_root:
	if (want_root)
		spin_unlock(&fs->lock);
	return -ECHILD;
}

static inline int d_revalidate(struct dentry *dentry, unsigned int flags)
{
	return dentry->d_op->d_revalidate(dentry, flags);
}

/**
 * complete_walk - successful completion of path walk
 * @nd:  pointer nameidata
 *
 * If we had been in RCU mode, drop out of it and legitimize nd->path.
 * Revalidate the final result, unless we'd already done that during
 * the path walk or the filesystem doesn't ask for it.  Return 0 on
 * success, -error on failure.  In case of failure caller does not
 * need to drop nd->path.
 */
static int complete_walk(struct nameidata *nd)
{
	struct dentry *dentry = nd->path.dentry;
	int status;

	if (nd->flags & LOOKUP_RCU) {
		nd->flags &= ~LOOKUP_RCU;
		if (!(nd->flags & LOOKUP_ROOT))
			nd->root.mnt = NULL;
		spin_lock(&dentry->d_lock);
		if (unlikely(!__d_rcu_to_refcount(dentry, nd->seq))) {
			spin_unlock(&dentry->d_lock);
			unlock_rcu_walk();
			return -ECHILD;
		}
		BUG_ON(nd->inode != dentry->d_inode);
		spin_unlock(&dentry->d_lock);
		mntget(nd->path.mnt);
		unlock_rcu_walk();
	}

	if (likely(!(nd->flags & LOOKUP_JUMPED)))
		return 0;

	if (likely(!(dentry->d_flags & DCACHE_OP_REVALIDATE)))
		return 0;

	if (likely(!(dentry->d_sb->s_type->fs_flags & FS_REVAL_DOT)))
		return 0;

	/* Note: we do not d_invalidate() */
	status = d_revalidate(dentry, nd->flags);
	if (status > 0)
		return 0;

	if (!status)
		status = -ESTALE;

	path_put(&nd->path);
	return status;
}

static __always_inline void set_root(struct nameidata *nd)
{
	if (!nd->root.mnt)
		get_fs_root(current->fs, &nd->root);
}

static int link_path_walk(const char *, struct nameidata *);

static __always_inline void set_root_rcu(struct nameidata *nd)
{
	if (!nd->root.mnt) {
		struct fs_struct *fs = current->fs;
		unsigned seq;

		do {
			seq = read_seqcount_begin(&fs->seq);
			nd->root = fs->root;
			nd->seq = __read_seqcount_begin(&nd->root.dentry->d_seq);
		} while (read_seqcount_retry(&fs->seq, seq));
	}
}

static __always_inline int __vfs_follow_link(struct nameidata *nd, const char *link)
{
	int ret;

	if (IS_ERR(link))
		goto fail;

	if (*link == '/') {
		set_root(nd);
		path_put(&nd->path);
		nd->path = nd->root;
		path_get(&nd->root);
		nd->flags |= LOOKUP_JUMPED;
	}
	nd->inode = nd->path.dentry->d_inode;

	ret = link_path_walk(link, nd);
	return ret;
fail:
	path_put(&nd->path);
	return PTR_ERR(link);
}

static void path_put_conditional(struct path *path, struct nameidata *nd)
{
	dput(path->dentry);
	if (path->mnt != nd->path.mnt)
		mntput(path->mnt);
}

static inline void path_to_nameidata(const struct path *path,
					struct nameidata *nd)
{
	if (!(nd->flags & LOOKUP_RCU)) {
		dput(nd->path.dentry);
		if (nd->path.mnt != path->mnt)
			mntput(nd->path.mnt);
	}
	nd->path.mnt = path->mnt;
	nd->path.dentry = path->dentry;
}

/*
 * Helper to directly jump to a known parsed path from ->follow_link,
 * caller must have taken a reference to path beforehand.
 */
void nd_jump_link(struct nameidata *nd, struct path *path)
{
	path_put(&nd->path);

	nd->path = *path;
	nd->inode = nd->path.dentry->d_inode;
	nd->flags |= LOOKUP_JUMPED;

	BUG_ON(nd->inode->i_op->follow_link);
}

static inline void put_link(struct nameidata *nd, struct path *link, void *cookie)
{
	struct inode *inode = link->dentry->d_inode;
	if (inode->i_op->put_link)
		inode->i_op->put_link(link->dentry, nd, cookie);
	path_put(link);
}

int sysctl_protected_symlinks __read_mostly = 1;
int sysctl_protected_hardlinks __read_mostly = 1;

/**
 * may_follow_link - Check symlink following for unsafe situations
 * @link: The path of the symlink
<<<<<<< HEAD
=======
 * @nd: nameidata pathwalk data
>>>>>>> 9450d57e
 *
 * In the case of the sysctl_protected_symlinks sysctl being enabled,
 * CAP_DAC_OVERRIDE needs to be specifically ignored if the symlink is
 * in a sticky world-writable directory. This is to protect privileged
 * processes from failing races against path names that may change out
 * from under them by way of other users creating malicious symlinks.
 * It will permit symlinks to be followed only when outside a sticky
 * world-writable directory, or when the uid of the symlink and follower
 * match, or when the directory owner matches the symlink's owner.
 *
 * Returns 0 if following the symlink is allowed, -ve on error.
 */
static inline int may_follow_link(struct path *link, struct nameidata *nd)
{
	const struct inode *inode;
	const struct inode *parent;

	if (!sysctl_protected_symlinks)
		return 0;

	/* Allowed if owner and follower match. */
	inode = link->dentry->d_inode;
	if (current_cred()->fsuid == inode->i_uid)
		return 0;

	/* Allowed if parent directory not sticky and world-writable. */
	parent = nd->path.dentry->d_inode;
	if ((parent->i_mode & (S_ISVTX|S_IWOTH)) != (S_ISVTX|S_IWOTH))
		return 0;

	/* Allowed if parent directory and link owner match. */
	if (parent->i_uid == inode->i_uid)
		return 0;

	path_put_conditional(link, nd);
	path_put(&nd->path);
	audit_log_link_denied("follow_link", link);
	return -EACCES;
}

/**
 * safe_hardlink_source - Check for safe hardlink conditions
 * @inode: the source inode to hardlink from
 *
 * Return false if at least one of the following conditions:
 *    - inode is not a regular file
 *    - inode is setuid
 *    - inode is setgid and group-exec
 *    - access failure for read and write
 *
 * Otherwise returns true.
 */
static bool safe_hardlink_source(struct inode *inode)
{
	umode_t mode = inode->i_mode;

	/* Special files should not get pinned to the filesystem. */
	if (!S_ISREG(mode))
		return false;

	/* Setuid files should not get pinned to the filesystem. */
	if (mode & S_ISUID)
		return false;

	/* Executable setgid files should not get pinned to the filesystem. */
	if ((mode & (S_ISGID | S_IXGRP)) == (S_ISGID | S_IXGRP))
		return false;

	/* Hardlinking to unreadable or unwritable sources is dangerous. */
	if (inode_permission(inode, MAY_READ | MAY_WRITE))
		return false;

	return true;
}

/**
 * may_linkat - Check permissions for creating a hardlink
 * @link: the source to hardlink from
 *
 * Block hardlink when all of:
 *  - sysctl_protected_hardlinks enabled
 *  - fsuid does not match inode
 *  - hardlink source is unsafe (see safe_hardlink_source() above)
 *  - not CAP_FOWNER
 *
 * Returns 0 if successful, -ve on error.
 */
static int may_linkat(struct path *link)
{
	const struct cred *cred;
	struct inode *inode;

	if (!sysctl_protected_hardlinks)
		return 0;

	cred = current_cred();
	inode = link->dentry->d_inode;

	/* Source inode owner (or CAP_FOWNER) can hardlink all they like,
	 * otherwise, it must be a safe source.
	 */
	if (cred->fsuid == inode->i_uid || safe_hardlink_source(inode) ||
	    capable(CAP_FOWNER))
		return 0;

	audit_log_link_denied("linkat", link);
	return -EPERM;
}

static __always_inline int
follow_link(struct path *link, struct nameidata *nd, void **p)
{
	struct dentry *dentry = link->dentry;
	int error;
	char *s;

	BUG_ON(nd->flags & LOOKUP_RCU);

	if (link->mnt == nd->path.mnt)
		mntget(link->mnt);

	error = -ELOOP;
	if (unlikely(current->total_link_count >= 40))
		goto out_put_nd_path;

	cond_resched();
	current->total_link_count++;

	touch_atime(link);
	nd_set_link(nd, NULL);

	error = security_inode_follow_link(link->dentry, nd);
	if (error)
		goto out_put_nd_path;

	nd->last_type = LAST_BIND;
	*p = dentry->d_inode->i_op->follow_link(dentry, nd);
	error = PTR_ERR(*p);
	if (IS_ERR(*p))
		goto out_put_nd_path;

	error = 0;
	s = nd_get_link(nd);
	if (s) {
		error = __vfs_follow_link(nd, s);
		if (unlikely(error))
			put_link(nd, link, *p);
	}

	return error;

out_put_nd_path:
	path_put(&nd->path);
	path_put(link);
	return error;
}

static int follow_up_rcu(struct path *path)
{
	struct mount *mnt = real_mount(path->mnt);
	struct mount *parent;
	struct dentry *mountpoint;

	parent = mnt->mnt_parent;
	if (&parent->mnt == path->mnt)
		return 0;
	mountpoint = mnt->mnt_mountpoint;
	path->dentry = mountpoint;
	path->mnt = &parent->mnt;
	return 1;
}

/*
 * follow_up - Find the mountpoint of path's vfsmount
 *
 * Given a path, find the mountpoint of its source file system.
 * Replace @path with the path of the mountpoint in the parent mount.
 * Up is towards /.
 *
 * Return 1 if we went up a level and 0 if we were already at the
 * root.
 */
int follow_up(struct path *path)
{
	struct mount *mnt = real_mount(path->mnt);
	struct mount *parent;
	struct dentry *mountpoint;

	br_read_lock(&vfsmount_lock);
	parent = mnt->mnt_parent;
	if (parent == mnt) {
		br_read_unlock(&vfsmount_lock);
		return 0;
	}
	mntget(&parent->mnt);
	mountpoint = dget(mnt->mnt_mountpoint);
	br_read_unlock(&vfsmount_lock);
	dput(path->dentry);
	path->dentry = mountpoint;
	mntput(path->mnt);
	path->mnt = &parent->mnt;
	return 1;
}

/*
 * Perform an automount
 * - return -EISDIR to tell follow_managed() to stop and return the path we
 *   were called with.
 */
static int follow_automount(struct path *path, unsigned flags,
			    bool *need_mntput)
{
	struct vfsmount *mnt;
	int err;

	if (!path->dentry->d_op || !path->dentry->d_op->d_automount)
		return -EREMOTE;

	/* We don't want to mount if someone's just doing a stat -
	 * unless they're stat'ing a directory and appended a '/' to
	 * the name.
	 *
	 * We do, however, want to mount if someone wants to open or
	 * create a file of any type under the mountpoint, wants to
	 * traverse through the mountpoint or wants to open the
	 * mounted directory.  Also, autofs may mark negative dentries
	 * as being automount points.  These will need the attentions
	 * of the daemon to instantiate them before they can be used.
	 */
	if (!(flags & (LOOKUP_PARENT | LOOKUP_DIRECTORY |
		     LOOKUP_OPEN | LOOKUP_CREATE | LOOKUP_AUTOMOUNT)) &&
	    path->dentry->d_inode)
		return -EISDIR;

	current->total_link_count++;
	if (current->total_link_count >= 40)
		return -ELOOP;

	mnt = path->dentry->d_op->d_automount(path);
	if (IS_ERR(mnt)) {
		/*
		 * The filesystem is allowed to return -EISDIR here to indicate
		 * it doesn't want to automount.  For instance, autofs would do
		 * this so that its userspace daemon can mount on this dentry.
		 *
		 * However, we can only permit this if it's a terminal point in
		 * the path being looked up; if it wasn't then the remainder of
		 * the path is inaccessible and we should say so.
		 */
		if (PTR_ERR(mnt) == -EISDIR && (flags & LOOKUP_PARENT))
			return -EREMOTE;
		return PTR_ERR(mnt);
	}

	if (!mnt) /* mount collision */
		return 0;

	if (!*need_mntput) {
		/* lock_mount() may release path->mnt on error */
		mntget(path->mnt);
		*need_mntput = true;
	}
	err = finish_automount(mnt, path);

	switch (err) {
	case -EBUSY:
		/* Someone else made a mount here whilst we were busy */
		return 0;
	case 0:
		path_put(path);
		path->mnt = mnt;
		path->dentry = dget(mnt->mnt_root);
		return 0;
	default:
		return err;
	}

}

/*
 * Handle a dentry that is managed in some way.
 * - Flagged for transit management (autofs)
 * - Flagged as mountpoint
 * - Flagged as automount point
 *
 * This may only be called in refwalk mode.
 *
 * Serialization is taken care of in namespace.c
 */
static int follow_managed(struct path *path, unsigned flags)
{
	struct vfsmount *mnt = path->mnt; /* held by caller, must be left alone */
	unsigned managed;
	bool need_mntput = false;
	int ret = 0;

	/* Given that we're not holding a lock here, we retain the value in a
	 * local variable for each dentry as we look at it so that we don't see
	 * the components of that value change under us */
	while (managed = ACCESS_ONCE(path->dentry->d_flags),
	       managed &= DCACHE_MANAGED_DENTRY,
	       unlikely(managed != 0)) {
		/* Allow the filesystem to manage the transit without i_mutex
		 * being held. */
		if (managed & DCACHE_MANAGE_TRANSIT) {
			BUG_ON(!path->dentry->d_op);
			BUG_ON(!path->dentry->d_op->d_manage);
			ret = path->dentry->d_op->d_manage(path->dentry, false);
			if (ret < 0)
				break;
		}

		/* Transit to a mounted filesystem. */
		if (managed & DCACHE_MOUNTED) {
			struct vfsmount *mounted = lookup_mnt(path);
			if (mounted) {
				dput(path->dentry);
				if (need_mntput)
					mntput(path->mnt);
				path->mnt = mounted;
				path->dentry = dget(mounted->mnt_root);
				need_mntput = true;
				continue;
			}

			/* Something is mounted on this dentry in another
			 * namespace and/or whatever was mounted there in this
			 * namespace got unmounted before we managed to get the
			 * vfsmount_lock */
		}

		/* Handle an automount point */
		if (managed & DCACHE_NEED_AUTOMOUNT) {
			ret = follow_automount(path, flags, &need_mntput);
			if (ret < 0)
				break;
			continue;
		}

		/* We didn't change the current path point */
		break;
	}

	if (need_mntput && path->mnt == mnt)
		mntput(path->mnt);
	if (ret == -EISDIR)
		ret = 0;
	return ret < 0 ? ret : need_mntput;
}

int follow_down_one(struct path *path)
{
	struct vfsmount *mounted;

	mounted = lookup_mnt(path);
	if (mounted) {
		dput(path->dentry);
		mntput(path->mnt);
		path->mnt = mounted;
		path->dentry = dget(mounted->mnt_root);
		return 1;
	}
	return 0;
}

static inline bool managed_dentry_might_block(struct dentry *dentry)
{
	return (dentry->d_flags & DCACHE_MANAGE_TRANSIT &&
		dentry->d_op->d_manage(dentry, true) < 0);
}

/*
 * Try to skip to top of mountpoint pile in rcuwalk mode.  Fail if
 * we meet a managed dentry that would need blocking.
 */
static bool __follow_mount_rcu(struct nameidata *nd, struct path *path,
			       struct inode **inode)
{
	for (;;) {
		struct mount *mounted;
		/*
		 * Don't forget we might have a non-mountpoint managed dentry
		 * that wants to block transit.
		 */
		if (unlikely(managed_dentry_might_block(path->dentry)))
			return false;

		if (!d_mountpoint(path->dentry))
			break;

		mounted = __lookup_mnt(path->mnt, path->dentry, 1);
		if (!mounted)
			break;
		path->mnt = &mounted->mnt;
		path->dentry = mounted->mnt.mnt_root;
		nd->flags |= LOOKUP_JUMPED;
		nd->seq = read_seqcount_begin(&path->dentry->d_seq);
		/*
		 * Update the inode too. We don't need to re-check the
		 * dentry sequence number here after this d_inode read,
		 * because a mount-point is always pinned.
		 */
		*inode = path->dentry->d_inode;
	}
	return true;
}

static void follow_mount_rcu(struct nameidata *nd)
{
	while (d_mountpoint(nd->path.dentry)) {
		struct mount *mounted;
		mounted = __lookup_mnt(nd->path.mnt, nd->path.dentry, 1);
		if (!mounted)
			break;
		nd->path.mnt = &mounted->mnt;
		nd->path.dentry = mounted->mnt.mnt_root;
		nd->seq = read_seqcount_begin(&nd->path.dentry->d_seq);
	}
}

static int follow_dotdot_rcu(struct nameidata *nd)
{
	set_root_rcu(nd);

	while (1) {
		if (nd->path.dentry == nd->root.dentry &&
		    nd->path.mnt == nd->root.mnt) {
			break;
		}
		if (nd->path.dentry != nd->path.mnt->mnt_root) {
			struct dentry *old = nd->path.dentry;
			struct dentry *parent = old->d_parent;
			unsigned seq;

			seq = read_seqcount_begin(&parent->d_seq);
			if (read_seqcount_retry(&old->d_seq, nd->seq))
				goto failed;
			nd->path.dentry = parent;
			nd->seq = seq;
			break;
		}
		if (!follow_up_rcu(&nd->path))
			break;
		nd->seq = read_seqcount_begin(&nd->path.dentry->d_seq);
	}
	follow_mount_rcu(nd);
	nd->inode = nd->path.dentry->d_inode;
	return 0;

failed:
	nd->flags &= ~LOOKUP_RCU;
	if (!(nd->flags & LOOKUP_ROOT))
		nd->root.mnt = NULL;
	unlock_rcu_walk();
	return -ECHILD;
}

/*
 * Follow down to the covering mount currently visible to userspace.  At each
 * point, the filesystem owning that dentry may be queried as to whether the
 * caller is permitted to proceed or not.
 */
int follow_down(struct path *path)
{
	unsigned managed;
	int ret;

	while (managed = ACCESS_ONCE(path->dentry->d_flags),
	       unlikely(managed & DCACHE_MANAGED_DENTRY)) {
		/* Allow the filesystem to manage the transit without i_mutex
		 * being held.
		 *
		 * We indicate to the filesystem if someone is trying to mount
		 * something here.  This gives autofs the chance to deny anyone
		 * other than its daemon the right to mount on its
		 * superstructure.
		 *
		 * The filesystem may sleep at this point.
		 */
		if (managed & DCACHE_MANAGE_TRANSIT) {
			BUG_ON(!path->dentry->d_op);
			BUG_ON(!path->dentry->d_op->d_manage);
			ret = path->dentry->d_op->d_manage(
				path->dentry, false);
			if (ret < 0)
				return ret == -EISDIR ? 0 : ret;
		}

		/* Transit to a mounted filesystem. */
		if (managed & DCACHE_MOUNTED) {
			struct vfsmount *mounted = lookup_mnt(path);
			if (!mounted)
				break;
			dput(path->dentry);
			mntput(path->mnt);
			path->mnt = mounted;
			path->dentry = dget(mounted->mnt_root);
			continue;
		}

		/* Don't handle automount points here */
		break;
	}
	return 0;
}

/*
 * Skip to top of mountpoint pile in refwalk mode for follow_dotdot()
 */
static void follow_mount(struct path *path)
{
	while (d_mountpoint(path->dentry)) {
		struct vfsmount *mounted = lookup_mnt(path);
		if (!mounted)
			break;
		dput(path->dentry);
		mntput(path->mnt);
		path->mnt = mounted;
		path->dentry = dget(mounted->mnt_root);
	}
}

static void follow_dotdot(struct nameidata *nd)
{
	set_root(nd);

	while(1) {
		struct dentry *old = nd->path.dentry;

		if (nd->path.dentry == nd->root.dentry &&
		    nd->path.mnt == nd->root.mnt) {
			break;
		}
		if (nd->path.dentry != nd->path.mnt->mnt_root) {
			/* rare case of legitimate dget_parent()... */
			nd->path.dentry = dget_parent(nd->path.dentry);
			dput(old);
			break;
		}
		if (!follow_up(&nd->path))
			break;
	}
	follow_mount(&nd->path);
	nd->inode = nd->path.dentry->d_inode;
}

/*
 * This looks up the name in dcache, possibly revalidates the old dentry and
 * allocates a new one if not found or not valid.  In the need_lookup argument
 * returns whether i_op->lookup is necessary.
 *
 * dir->d_inode->i_mutex must be held
 */
static struct dentry *lookup_dcache(struct qstr *name, struct dentry *dir,
				    unsigned int flags, bool *need_lookup)
{
	struct dentry *dentry;
	int error;

	*need_lookup = false;
	dentry = d_lookup(dir, name);
	if (dentry) {
		if (d_need_lookup(dentry)) {
			*need_lookup = true;
		} else if (dentry->d_flags & DCACHE_OP_REVALIDATE) {
			error = d_revalidate(dentry, flags);
			if (unlikely(error <= 0)) {
				if (error < 0) {
					dput(dentry);
					return ERR_PTR(error);
				} else if (!d_invalidate(dentry)) {
					dput(dentry);
					dentry = NULL;
				}
			}
		}
	}

	if (!dentry) {
		dentry = d_alloc(dir, name);
		if (unlikely(!dentry))
			return ERR_PTR(-ENOMEM);

		*need_lookup = true;
	}
	return dentry;
}

/*
 * Call i_op->lookup on the dentry.  The dentry must be negative but may be
 * hashed if it was pouplated with DCACHE_NEED_LOOKUP.
 *
 * dir->d_inode->i_mutex must be held
 */
static struct dentry *lookup_real(struct inode *dir, struct dentry *dentry,
				  unsigned int flags)
{
	struct dentry *old;

	/* Don't create child dentry for a dead directory. */
	if (unlikely(IS_DEADDIR(dir))) {
		dput(dentry);
		return ERR_PTR(-ENOENT);
	}

	old = dir->i_op->lookup(dir, dentry, flags);
	if (unlikely(old)) {
		dput(dentry);
		dentry = old;
	}
	return dentry;
}

static struct dentry *__lookup_hash(struct qstr *name,
		struct dentry *base, unsigned int flags)
{
	bool need_lookup;
	struct dentry *dentry;

	dentry = lookup_dcache(name, base, flags, &need_lookup);
	if (!need_lookup)
		return dentry;

	return lookup_real(base->d_inode, dentry, flags);
}

/*
 *  It's more convoluted than I'd like it to be, but... it's still fairly
 *  small and for now I'd prefer to have fast path as straight as possible.
 *  It _is_ time-critical.
 */
static int lookup_fast(struct nameidata *nd, struct qstr *name,
		       struct path *path, struct inode **inode)
{
	struct vfsmount *mnt = nd->path.mnt;
	struct dentry *dentry, *parent = nd->path.dentry;
	int need_reval = 1;
	int status = 1;
	int err;

	/*
	 * Rename seqlock is not required here because in the off chance
	 * of a false negative due to a concurrent rename, we're going to
	 * do the non-racy lookup, below.
	 */
	if (nd->flags & LOOKUP_RCU) {
		unsigned seq;
		dentry = __d_lookup_rcu(parent, name, &seq, nd->inode);
		if (!dentry)
			goto unlazy;

		/*
		 * This sequence count validates that the inode matches
		 * the dentry name information from lookup.
		 */
		*inode = dentry->d_inode;
		if (read_seqcount_retry(&dentry->d_seq, seq))
			return -ECHILD;

		/*
		 * This sequence count validates that the parent had no
		 * changes while we did the lookup of the dentry above.
		 *
		 * The memory barrier in read_seqcount_begin of child is
		 *  enough, we can use __read_seqcount_retry here.
		 */
		if (__read_seqcount_retry(&parent->d_seq, nd->seq))
			return -ECHILD;
		nd->seq = seq;

		if (unlikely(d_need_lookup(dentry)))
			goto unlazy;
		if (unlikely(dentry->d_flags & DCACHE_OP_REVALIDATE)) {
			status = d_revalidate(dentry, nd->flags);
			if (unlikely(status <= 0)) {
				if (status != -ECHILD)
					need_reval = 0;
				goto unlazy;
			}
		}
		path->mnt = mnt;
		path->dentry = dentry;
		if (unlikely(!__follow_mount_rcu(nd, path, inode)))
			goto unlazy;
		if (unlikely(path->dentry->d_flags & DCACHE_NEED_AUTOMOUNT))
			goto unlazy;
		return 0;
unlazy:
		if (unlazy_walk(nd, dentry))
			return -ECHILD;
	} else {
		dentry = __d_lookup(parent, name);
	}

	if (unlikely(!dentry))
		goto need_lookup;

	if (unlikely(d_need_lookup(dentry))) {
		dput(dentry);
		goto need_lookup;
	}

	if (unlikely(dentry->d_flags & DCACHE_OP_REVALIDATE) && need_reval)
		status = d_revalidate(dentry, nd->flags);
	if (unlikely(status <= 0)) {
		if (status < 0) {
			dput(dentry);
			return status;
		}
		if (!d_invalidate(dentry)) {
			dput(dentry);
			goto need_lookup;
		}
	}

	path->mnt = mnt;
	path->dentry = dentry;
	err = follow_managed(path, nd->flags);
	if (unlikely(err < 0)) {
		path_put_conditional(path, nd);
		return err;
	}
	if (err)
		nd->flags |= LOOKUP_JUMPED;
	*inode = path->dentry->d_inode;
	return 0;

need_lookup:
	return 1;
}

/* Fast lookup failed, do it the slow way */
static int lookup_slow(struct nameidata *nd, struct qstr *name,
		       struct path *path)
{
	struct dentry *dentry, *parent;
	int err;

	parent = nd->path.dentry;
	BUG_ON(nd->inode != parent->d_inode);

	mutex_lock(&parent->d_inode->i_mutex);
	dentry = __lookup_hash(name, parent, nd->flags);
	mutex_unlock(&parent->d_inode->i_mutex);
	if (IS_ERR(dentry))
		return PTR_ERR(dentry);
	path->mnt = nd->path.mnt;
	path->dentry = dentry;
	err = follow_managed(path, nd->flags);
	if (unlikely(err < 0)) {
		path_put_conditional(path, nd);
		return err;
	}
	if (err)
		nd->flags |= LOOKUP_JUMPED;
	return 0;
}

static inline int may_lookup(struct nameidata *nd)
{
	if (nd->flags & LOOKUP_RCU) {
		int err = inode_permission(nd->inode, MAY_EXEC|MAY_NOT_BLOCK);
		if (err != -ECHILD)
			return err;
		if (unlazy_walk(nd, NULL))
			return -ECHILD;
	}
	return inode_permission(nd->inode, MAY_EXEC);
}

static inline int handle_dots(struct nameidata *nd, int type)
{
	if (type == LAST_DOTDOT) {
		if (nd->flags & LOOKUP_RCU) {
			if (follow_dotdot_rcu(nd))
				return -ECHILD;
		} else
			follow_dotdot(nd);
	}
	return 0;
}

static void terminate_walk(struct nameidata *nd)
{
	if (!(nd->flags & LOOKUP_RCU)) {
		path_put(&nd->path);
	} else {
		nd->flags &= ~LOOKUP_RCU;
		if (!(nd->flags & LOOKUP_ROOT))
			nd->root.mnt = NULL;
		unlock_rcu_walk();
	}
}

/*
 * Do we need to follow links? We _really_ want to be able
 * to do this check without having to look at inode->i_op,
 * so we keep a cache of "no, this doesn't need follow_link"
 * for the common case.
 */
static inline int should_follow_link(struct inode *inode, int follow)
{
	if (unlikely(!(inode->i_opflags & IOP_NOFOLLOW))) {
		if (likely(inode->i_op->follow_link))
			return follow;

		/* This gets set once for the inode lifetime */
		spin_lock(&inode->i_lock);
		inode->i_opflags |= IOP_NOFOLLOW;
		spin_unlock(&inode->i_lock);
	}
	return 0;
}

static inline int walk_component(struct nameidata *nd, struct path *path,
		struct qstr *name, int type, int follow)
{
	struct inode *inode;
	int err;
	/*
	 * "." and ".." are special - ".." especially so because it has
	 * to be able to know about the current root directory and
	 * parent relationships.
	 */
	if (unlikely(type != LAST_NORM))
		return handle_dots(nd, type);
	err = lookup_fast(nd, name, path, &inode);
	if (unlikely(err)) {
		if (err < 0)
			goto out_err;

		err = lookup_slow(nd, name, path);
		if (err < 0)
			goto out_err;

		inode = path->dentry->d_inode;
	}
	err = -ENOENT;
	if (!inode)
		goto out_path_put;

	if (should_follow_link(inode, follow)) {
		if (nd->flags & LOOKUP_RCU) {
			if (unlikely(unlazy_walk(nd, path->dentry))) {
				err = -ECHILD;
				goto out_err;
			}
		}
		BUG_ON(inode != path->dentry->d_inode);
		return 1;
	}
	path_to_nameidata(path, nd);
	nd->inode = inode;
	return 0;

out_path_put:
	path_to_nameidata(path, nd);
out_err:
	terminate_walk(nd);
	return err;
}

/*
 * This limits recursive symlink follows to 8, while
 * limiting consecutive symlinks to 40.
 *
 * Without that kind of total limit, nasty chains of consecutive
 * symlinks can cause almost arbitrarily long lookups.
 */
static inline int nested_symlink(struct path *path, struct nameidata *nd)
{
	int res;

	if (unlikely(current->link_count >= MAX_NESTED_LINKS)) {
		path_put_conditional(path, nd);
		path_put(&nd->path);
		return -ELOOP;
	}
	BUG_ON(nd->depth >= MAX_NESTED_LINKS);

	nd->depth++;
	current->link_count++;

	do {
		struct path link = *path;
		void *cookie;

		res = follow_link(&link, nd, &cookie);
		if (res)
			break;
		res = walk_component(nd, path, &nd->last,
				     nd->last_type, LOOKUP_FOLLOW);
		put_link(nd, &link, cookie);
	} while (res > 0);

	current->link_count--;
	nd->depth--;
	return res;
}

/*
 * We really don't want to look at inode->i_op->lookup
 * when we don't have to. So we keep a cache bit in
 * the inode ->i_opflags field that says "yes, we can
 * do lookup on this inode".
 */
static inline int can_lookup(struct inode *inode)
{
	if (likely(inode->i_opflags & IOP_LOOKUP))
		return 1;
	if (likely(!inode->i_op->lookup))
		return 0;

	/* We do this once for the lifetime of the inode */
	spin_lock(&inode->i_lock);
	inode->i_opflags |= IOP_LOOKUP;
	spin_unlock(&inode->i_lock);
	return 1;
}

/*
 * We can do the critical dentry name comparison and hashing
 * operations one word at a time, but we are limited to:
 *
 * - Architectures with fast unaligned word accesses. We could
 *   do a "get_unaligned()" if this helps and is sufficiently
 *   fast.
 *
 * - Little-endian machines (so that we can generate the mask
 *   of low bytes efficiently). Again, we *could* do a byte
 *   swapping load on big-endian architectures if that is not
 *   expensive enough to make the optimization worthless.
 *
 * - non-CONFIG_DEBUG_PAGEALLOC configurations (so that we
 *   do not trap on the (extremely unlikely) case of a page
 *   crossing operation.
 *
 * - Furthermore, we need an efficient 64-bit compile for the
 *   64-bit case in order to generate the "number of bytes in
 *   the final mask". Again, that could be replaced with a
 *   efficient population count instruction or similar.
 */
#ifdef CONFIG_DCACHE_WORD_ACCESS

#include <asm/word-at-a-time.h>

#ifdef CONFIG_64BIT

static inline unsigned int fold_hash(unsigned long hash)
{
	hash += hash >> (8*sizeof(int));
	return hash;
}

#else	/* 32-bit case */

#define fold_hash(x) (x)

#endif

unsigned int full_name_hash(const unsigned char *name, unsigned int len)
{
	unsigned long a, mask;
	unsigned long hash = 0;

	for (;;) {
		a = load_unaligned_zeropad(name);
		if (len < sizeof(unsigned long))
			break;
		hash += a;
		hash *= 9;
		name += sizeof(unsigned long);
		len -= sizeof(unsigned long);
		if (!len)
			goto done;
	}
	mask = ~(~0ul << len*8);
	hash += mask & a;
done:
	return fold_hash(hash);
}
EXPORT_SYMBOL(full_name_hash);

/*
 * Calculate the length and hash of the path component, and
 * return the length of the component;
 */
static inline unsigned long hash_name(const char *name, unsigned int *hashp)
{
	unsigned long a, b, adata, bdata, mask, hash, len;
	const struct word_at_a_time constants = WORD_AT_A_TIME_CONSTANTS;

	hash = a = 0;
	len = -sizeof(unsigned long);
	do {
		hash = (hash + a) * 9;
		len += sizeof(unsigned long);
		a = load_unaligned_zeropad(name+len);
		b = a ^ REPEAT_BYTE('/');
	} while (!(has_zero(a, &adata, &constants) | has_zero(b, &bdata, &constants)));

	adata = prep_zero_mask(a, adata, &constants);
	bdata = prep_zero_mask(b, bdata, &constants);

	mask = create_zero_mask(adata | bdata);

	hash += a & zero_bytemask(mask);
	*hashp = fold_hash(hash);

	return len + find_zero(mask);
}

#else

unsigned int full_name_hash(const unsigned char *name, unsigned int len)
{
	unsigned long hash = init_name_hash();
	while (len--)
		hash = partial_name_hash(*name++, hash);
	return end_name_hash(hash);
}
EXPORT_SYMBOL(full_name_hash);

/*
 * We know there's a real path component here of at least
 * one character.
 */
static inline unsigned long hash_name(const char *name, unsigned int *hashp)
{
	unsigned long hash = init_name_hash();
	unsigned long len = 0, c;

	c = (unsigned char)*name;
	do {
		len++;
		hash = partial_name_hash(c, hash);
		c = (unsigned char)name[len];
	} while (c && c != '/');
	*hashp = end_name_hash(hash);
	return len;
}

#endif

/*
 * Name resolution.
 * This is the basic name resolution function, turning a pathname into
 * the final dentry. We expect 'base' to be positive and a directory.
 *
 * Returns 0 and nd will have valid dentry and mnt on success.
 * Returns error and drops reference to input namei data on failure.
 */
static int link_path_walk(const char *name, struct nameidata *nd)
{
	struct path next;
	int err;
	
	while (*name=='/')
		name++;
	if (!*name)
		return 0;

	/* At this point we know we have a real path component. */
	for(;;) {
		struct qstr this;
		long len;
		int type;

		err = may_lookup(nd);
 		if (err)
			break;

		len = hash_name(name, &this.hash);
		this.name = name;
		this.len = len;

		type = LAST_NORM;
		if (name[0] == '.') switch (len) {
			case 2:
				if (name[1] == '.') {
					type = LAST_DOTDOT;
					nd->flags |= LOOKUP_JUMPED;
				}
				break;
			case 1:
				type = LAST_DOT;
		}
		if (likely(type == LAST_NORM)) {
			struct dentry *parent = nd->path.dentry;
			nd->flags &= ~LOOKUP_JUMPED;
			if (unlikely(parent->d_flags & DCACHE_OP_HASH)) {
				err = parent->d_op->d_hash(parent, nd->inode,
							   &this);
				if (err < 0)
					break;
			}
		}

		if (!name[len])
			goto last_component;
		/*
		 * If it wasn't NUL, we know it was '/'. Skip that
		 * slash, and continue until no more slashes.
		 */
		do {
			len++;
		} while (unlikely(name[len] == '/'));
		if (!name[len])
			goto last_component;
		name += len;

		err = walk_component(nd, &next, &this, type, LOOKUP_FOLLOW);
		if (err < 0)
			return err;

		if (err) {
			err = nested_symlink(&next, nd);
			if (err)
				return err;
		}
		if (can_lookup(nd->inode))
			continue;
		err = -ENOTDIR; 
		break;
		/* here ends the main loop */

last_component:
		nd->last = this;
		nd->last_type = type;
		return 0;
	}
	terminate_walk(nd);
	return err;
}

static int path_init(int dfd, const char *name, unsigned int flags,
		     struct nameidata *nd, struct file **fp)
{
	int retval = 0;
	int fput_needed;
	struct file *file;

	nd->last_type = LAST_ROOT; /* if there are only slashes... */
	nd->flags = flags | LOOKUP_JUMPED;
	nd->depth = 0;
	if (flags & LOOKUP_ROOT) {
		struct inode *inode = nd->root.dentry->d_inode;
		if (*name) {
			if (!inode->i_op->lookup)
				return -ENOTDIR;
			retval = inode_permission(inode, MAY_EXEC);
			if (retval)
				return retval;
		}
		nd->path = nd->root;
		nd->inode = inode;
		if (flags & LOOKUP_RCU) {
			lock_rcu_walk();
			nd->seq = __read_seqcount_begin(&nd->path.dentry->d_seq);
		} else {
			path_get(&nd->path);
		}
		return 0;
	}

	nd->root.mnt = NULL;

	if (*name=='/') {
		if (flags & LOOKUP_RCU) {
			lock_rcu_walk();
			set_root_rcu(nd);
		} else {
			set_root(nd);
			path_get(&nd->root);
		}
		nd->path = nd->root;
	} else if (dfd == AT_FDCWD) {
		if (flags & LOOKUP_RCU) {
			struct fs_struct *fs = current->fs;
			unsigned seq;

			lock_rcu_walk();

			do {
				seq = read_seqcount_begin(&fs->seq);
				nd->path = fs->pwd;
				nd->seq = __read_seqcount_begin(&nd->path.dentry->d_seq);
			} while (read_seqcount_retry(&fs->seq, seq));
		} else {
			get_fs_pwd(current->fs, &nd->path);
		}
	} else {
		struct dentry *dentry;

		file = fget_raw_light(dfd, &fput_needed);
		retval = -EBADF;
		if (!file)
			goto out_fail;

		dentry = file->f_path.dentry;

		if (*name) {
			retval = -ENOTDIR;
			if (!S_ISDIR(dentry->d_inode->i_mode))
				goto fput_fail;

			retval = inode_permission(dentry->d_inode, MAY_EXEC);
			if (retval)
				goto fput_fail;
		}

		nd->path = file->f_path;
		if (flags & LOOKUP_RCU) {
			if (fput_needed)
				*fp = file;
			nd->seq = __read_seqcount_begin(&nd->path.dentry->d_seq);
			lock_rcu_walk();
		} else {
			path_get(&file->f_path);
			fput_light(file, fput_needed);
		}
	}

	nd->inode = nd->path.dentry->d_inode;
	return 0;

fput_fail:
	fput_light(file, fput_needed);
out_fail:
	return retval;
}

static inline int lookup_last(struct nameidata *nd, struct path *path)
{
	if (nd->last_type == LAST_NORM && nd->last.name[nd->last.len])
		nd->flags |= LOOKUP_FOLLOW | LOOKUP_DIRECTORY;

	nd->flags &= ~LOOKUP_PARENT;
	return walk_component(nd, path, &nd->last, nd->last_type,
					nd->flags & LOOKUP_FOLLOW);
}

/* Returns 0 and nd will be valid on success; Retuns error, otherwise. */
static int path_lookupat(int dfd, const char *name,
				unsigned int flags, struct nameidata *nd)
{
	struct file *base = NULL;
	struct path path;
	int err;

	/*
	 * Path walking is largely split up into 2 different synchronisation
	 * schemes, rcu-walk and ref-walk (explained in
	 * Documentation/filesystems/path-lookup.txt). These share much of the
	 * path walk code, but some things particularly setup, cleanup, and
	 * following mounts are sufficiently divergent that functions are
	 * duplicated. Typically there is a function foo(), and its RCU
	 * analogue, foo_rcu().
	 *
	 * -ECHILD is the error number of choice (just to avoid clashes) that
	 * is returned if some aspect of an rcu-walk fails. Such an error must
	 * be handled by restarting a traditional ref-walk (which will always
	 * be able to complete).
	 */
	err = path_init(dfd, name, flags | LOOKUP_PARENT, nd, &base);

	if (unlikely(err))
		return err;

	current->total_link_count = 0;
	err = link_path_walk(name, nd);

	if (!err && !(flags & LOOKUP_PARENT)) {
		err = lookup_last(nd, &path);
		while (err > 0) {
			void *cookie;
			struct path link = path;
			err = may_follow_link(&link, nd);
			if (unlikely(err))
				break;
			nd->flags |= LOOKUP_PARENT;
			err = follow_link(&link, nd, &cookie);
			if (err)
				break;
			err = lookup_last(nd, &path);
			put_link(nd, &link, cookie);
		}
	}

	if (!err)
		err = complete_walk(nd);

	if (!err && nd->flags & LOOKUP_DIRECTORY) {
		if (!nd->inode->i_op->lookup) {
			path_put(&nd->path);
			err = -ENOTDIR;
		}
	}

	if (base)
		fput(base);

	if (nd->root.mnt && !(nd->flags & LOOKUP_ROOT)) {
		path_put(&nd->root);
		nd->root.mnt = NULL;
	}
	return err;
}

static int do_path_lookup(int dfd, const char *name,
				unsigned int flags, struct nameidata *nd)
{
	int retval = path_lookupat(dfd, name, flags | LOOKUP_RCU, nd);
	if (unlikely(retval == -ECHILD))
		retval = path_lookupat(dfd, name, flags, nd);
	if (unlikely(retval == -ESTALE))
		retval = path_lookupat(dfd, name, flags | LOOKUP_REVAL, nd);

	if (likely(!retval)) {
		if (unlikely(!audit_dummy_context())) {
			if (nd->path.dentry && nd->inode)
				audit_inode(name, nd->path.dentry);
		}
	}
	return retval;
}

/* does lookup, returns the object with parent locked */
struct dentry *kern_path_locked(const char *name, struct path *path)
{
	struct nameidata nd;
	struct dentry *d;
	int err = do_path_lookup(AT_FDCWD, name, LOOKUP_PARENT, &nd);
	if (err)
		return ERR_PTR(err);
	if (nd.last_type != LAST_NORM) {
		path_put(&nd.path);
		return ERR_PTR(-EINVAL);
	}
	mutex_lock_nested(&nd.path.dentry->d_inode->i_mutex, I_MUTEX_PARENT);
	d = __lookup_hash(&nd.last, nd.path.dentry, 0);
	if (IS_ERR(d)) {
		mutex_unlock(&nd.path.dentry->d_inode->i_mutex);
		path_put(&nd.path);
		return d;
	}
	*path = nd.path;
	return d;
}

int kern_path(const char *name, unsigned int flags, struct path *path)
{
	struct nameidata nd;
	int res = do_path_lookup(AT_FDCWD, name, flags, &nd);
	if (!res)
		*path = nd.path;
	return res;
}

/**
 * vfs_path_lookup - lookup a file path relative to a dentry-vfsmount pair
 * @dentry:  pointer to dentry of the base directory
 * @mnt: pointer to vfs mount of the base directory
 * @name: pointer to file name
 * @flags: lookup flags
 * @path: pointer to struct path to fill
 */
int vfs_path_lookup(struct dentry *dentry, struct vfsmount *mnt,
		    const char *name, unsigned int flags,
		    struct path *path)
{
	struct nameidata nd;
	int err;
	nd.root.dentry = dentry;
	nd.root.mnt = mnt;
	BUG_ON(flags & LOOKUP_PARENT);
	/* the first argument of do_path_lookup() is ignored with LOOKUP_ROOT */
	err = do_path_lookup(AT_FDCWD, name, flags | LOOKUP_ROOT, &nd);
	if (!err)
		*path = nd.path;
	return err;
}

/*
 * Restricted form of lookup. Doesn't follow links, single-component only,
 * needs parent already locked. Doesn't follow mounts.
 * SMP-safe.
 */
static struct dentry *lookup_hash(struct nameidata *nd)
{
	return __lookup_hash(&nd->last, nd->path.dentry, nd->flags);
}

/**
 * lookup_one_len - filesystem helper to lookup single pathname component
 * @name:	pathname component to lookup
 * @base:	base directory to lookup from
 * @len:	maximum length @len should be interpreted to
 *
 * Note that this routine is purely a helper for filesystem usage and should
 * not be called by generic code.  Also note that by using this function the
 * nameidata argument is passed to the filesystem methods and a filesystem
 * using this helper needs to be prepared for that.
 */
struct dentry *lookup_one_len(const char *name, struct dentry *base, int len)
{
	struct qstr this;
	unsigned int c;
	int err;

	WARN_ON_ONCE(!mutex_is_locked(&base->d_inode->i_mutex));

	this.name = name;
	this.len = len;
	this.hash = full_name_hash(name, len);
	if (!len)
		return ERR_PTR(-EACCES);

	while (len--) {
		c = *(const unsigned char *)name++;
		if (c == '/' || c == '\0')
			return ERR_PTR(-EACCES);
	}
	/*
	 * See if the low-level filesystem might want
	 * to use its own hash..
	 */
	if (base->d_flags & DCACHE_OP_HASH) {
		int err = base->d_op->d_hash(base, base->d_inode, &this);
		if (err < 0)
			return ERR_PTR(err);
	}

	err = inode_permission(base->d_inode, MAY_EXEC);
	if (err)
		return ERR_PTR(err);

	return __lookup_hash(&this, base, 0);
}

int user_path_at_empty(int dfd, const char __user *name, unsigned flags,
		 struct path *path, int *empty)
{
	struct nameidata nd;
	char *tmp = getname_flags(name, flags, empty);
	int err = PTR_ERR(tmp);
	if (!IS_ERR(tmp)) {

		BUG_ON(flags & LOOKUP_PARENT);

		err = do_path_lookup(dfd, tmp, flags, &nd);
		putname(tmp);
		if (!err)
			*path = nd.path;
	}
	return err;
}

int user_path_at(int dfd, const char __user *name, unsigned flags,
		 struct path *path)
{
	return user_path_at_empty(dfd, name, flags, path, NULL);
}

static int user_path_parent(int dfd, const char __user *path,
			struct nameidata *nd, char **name)
{
	char *s = getname(path);
	int error;

	if (IS_ERR(s))
		return PTR_ERR(s);

	error = do_path_lookup(dfd, s, LOOKUP_PARENT, nd);
	if (error)
		putname(s);
	else
		*name = s;

	return error;
}

/*
 * It's inline, so penalty for filesystems that don't use sticky bit is
 * minimal.
 */
static inline int check_sticky(struct inode *dir, struct inode *inode)
{
	kuid_t fsuid = current_fsuid();

	if (!(dir->i_mode & S_ISVTX))
		return 0;
	if (uid_eq(inode->i_uid, fsuid))
		return 0;
	if (uid_eq(dir->i_uid, fsuid))
		return 0;
	return !inode_capable(inode, CAP_FOWNER);
}

/*
 *	Check whether we can remove a link victim from directory dir, check
 *  whether the type of victim is right.
 *  1. We can't do it if dir is read-only (done in permission())
 *  2. We should have write and exec permissions on dir
 *  3. We can't remove anything from append-only dir
 *  4. We can't do anything with immutable dir (done in permission())
 *  5. If the sticky bit on dir is set we should either
 *	a. be owner of dir, or
 *	b. be owner of victim, or
 *	c. have CAP_FOWNER capability
 *  6. If the victim is append-only or immutable we can't do antyhing with
 *     links pointing to it.
 *  7. If we were asked to remove a directory and victim isn't one - ENOTDIR.
 *  8. If we were asked to remove a non-directory and victim isn't one - EISDIR.
 *  9. We can't remove a root or mountpoint.
 * 10. We don't allow removal of NFS sillyrenamed files; it's handled by
 *     nfs_async_unlink().
 */
static int may_delete(struct inode *dir,struct dentry *victim,int isdir)
{
	int error;

	if (!victim->d_inode)
		return -ENOENT;

	BUG_ON(victim->d_parent->d_inode != dir);
	audit_inode_child(victim, dir);

	error = inode_permission(dir, MAY_WRITE | MAY_EXEC);
	if (error)
		return error;
	if (IS_APPEND(dir))
		return -EPERM;
	if (check_sticky(dir, victim->d_inode)||IS_APPEND(victim->d_inode)||
	    IS_IMMUTABLE(victim->d_inode) || IS_SWAPFILE(victim->d_inode))
		return -EPERM;
	if (isdir) {
		if (!S_ISDIR(victim->d_inode->i_mode))
			return -ENOTDIR;
		if (IS_ROOT(victim))
			return -EBUSY;
	} else if (S_ISDIR(victim->d_inode->i_mode))
		return -EISDIR;
	if (IS_DEADDIR(dir))
		return -ENOENT;
	if (victim->d_flags & DCACHE_NFSFS_RENAMED)
		return -EBUSY;
	return 0;
}

/*	Check whether we can create an object with dentry child in directory
 *  dir.
 *  1. We can't do it if child already exists (open has special treatment for
 *     this case, but since we are inlined it's OK)
 *  2. We can't do it if dir is read-only (done in permission())
 *  3. We should have write and exec permissions on dir
 *  4. We can't do it if dir is immutable (done in permission())
 */
static inline int may_create(struct inode *dir, struct dentry *child)
{
	if (child->d_inode)
		return -EEXIST;
	if (IS_DEADDIR(dir))
		return -ENOENT;
	return inode_permission(dir, MAY_WRITE | MAY_EXEC);
}

/*
 * p1 and p2 should be directories on the same fs.
 */
struct dentry *lock_rename(struct dentry *p1, struct dentry *p2)
{
	struct dentry *p;

	if (p1 == p2) {
		mutex_lock_nested(&p1->d_inode->i_mutex, I_MUTEX_PARENT);
		return NULL;
	}

	mutex_lock(&p1->d_inode->i_sb->s_vfs_rename_mutex);

	p = d_ancestor(p2, p1);
	if (p) {
		mutex_lock_nested(&p2->d_inode->i_mutex, I_MUTEX_PARENT);
		mutex_lock_nested(&p1->d_inode->i_mutex, I_MUTEX_CHILD);
		return p;
	}

	p = d_ancestor(p1, p2);
	if (p) {
		mutex_lock_nested(&p1->d_inode->i_mutex, I_MUTEX_PARENT);
		mutex_lock_nested(&p2->d_inode->i_mutex, I_MUTEX_CHILD);
		return p;
	}

	mutex_lock_nested(&p1->d_inode->i_mutex, I_MUTEX_PARENT);
	mutex_lock_nested(&p2->d_inode->i_mutex, I_MUTEX_CHILD);
	return NULL;
}

void unlock_rename(struct dentry *p1, struct dentry *p2)
{
	mutex_unlock(&p1->d_inode->i_mutex);
	if (p1 != p2) {
		mutex_unlock(&p2->d_inode->i_mutex);
		mutex_unlock(&p1->d_inode->i_sb->s_vfs_rename_mutex);
	}
}

int vfs_create(struct inode *dir, struct dentry *dentry, umode_t mode,
		bool want_excl)
{
	int error = may_create(dir, dentry);
	if (error)
		return error;

	if (!dir->i_op->create)
		return -EACCES;	/* shouldn't it be ENOSYS? */
	mode &= S_IALLUGO;
	mode |= S_IFREG;
	error = security_inode_create(dir, dentry, mode);
	if (error)
		return error;
	error = dir->i_op->create(dir, dentry, mode, want_excl);
	if (!error)
		fsnotify_create(dir, dentry);
	return error;
}

static int may_open(struct path *path, int acc_mode, int flag)
{
	struct dentry *dentry = path->dentry;
	struct inode *inode = dentry->d_inode;
	int error;

	/* O_PATH? */
	if (!acc_mode)
		return 0;

	if (!inode)
		return -ENOENT;

	switch (inode->i_mode & S_IFMT) {
	case S_IFLNK:
		return -ELOOP;
	case S_IFDIR:
		if (acc_mode & MAY_WRITE)
			return -EISDIR;
		break;
	case S_IFBLK:
	case S_IFCHR:
		if (path->mnt->mnt_flags & MNT_NODEV)
			return -EACCES;
		/*FALLTHRU*/
	case S_IFIFO:
	case S_IFSOCK:
		flag &= ~O_TRUNC;
		break;
	}

	error = inode_permission(inode, acc_mode);
	if (error)
		return error;

	/*
	 * An append-only file must be opened in append mode for writing.
	 */
	if (IS_APPEND(inode)) {
		if  ((flag & O_ACCMODE) != O_RDONLY && !(flag & O_APPEND))
			return -EPERM;
		if (flag & O_TRUNC)
			return -EPERM;
	}

	/* O_NOATIME can only be set by the owner or superuser */
	if (flag & O_NOATIME && !inode_owner_or_capable(inode))
		return -EPERM;

	return 0;
}

static int handle_truncate(struct file *filp)
{
	struct path *path = &filp->f_path;
	struct inode *inode = path->dentry->d_inode;
	int error = get_write_access(inode);
	if (error)
		return error;
	/*
	 * Refuse to truncate files with mandatory locks held on them.
	 */
	error = locks_verify_locked(inode);
	if (!error)
		error = security_path_truncate(path);
	if (!error) {
		error = do_truncate(path->dentry, 0,
				    ATTR_MTIME|ATTR_CTIME|ATTR_OPEN,
				    filp);
	}
	put_write_access(inode);
	return error;
}

static inline int open_to_namei_flags(int flag)
{
	if ((flag & O_ACCMODE) == 3)
		flag--;
	return flag;
}

static int may_o_create(struct path *dir, struct dentry *dentry, umode_t mode)
{
	int error = security_path_mknod(dir, dentry, mode, 0);
	if (error)
		return error;

	error = inode_permission(dir->dentry->d_inode, MAY_WRITE | MAY_EXEC);
	if (error)
		return error;

	return security_inode_create(dir->dentry->d_inode, dentry, mode);
}

/*
 * Attempt to atomically look up, create and open a file from a negative
 * dentry.
 *
 * Returns 0 if successful.  The file will have been created and attached to
 * @file by the filesystem calling finish_open().
 *
 * Returns 1 if the file was looked up only or didn't need creating.  The
 * caller will need to perform the open themselves.  @path will have been
 * updated to point to the new dentry.  This may be negative.
 *
 * Returns an error code otherwise.
 */
static int atomic_open(struct nameidata *nd, struct dentry *dentry,
			struct path *path, struct file *file,
			const struct open_flags *op,
			bool got_write, bool need_lookup,
			int *opened)
{
	struct inode *dir =  nd->path.dentry->d_inode;
	unsigned open_flag = open_to_namei_flags(op->open_flag);
	umode_t mode;
	int error;
	int acc_mode;
	int create_error = 0;
	struct dentry *const DENTRY_NOT_SET = (void *) -1UL;

	BUG_ON(dentry->d_inode);

	/* Don't create child dentry for a dead directory. */
	if (unlikely(IS_DEADDIR(dir))) {
		error = -ENOENT;
		goto out;
	}

<<<<<<< HEAD
	mode = op->mode & S_IALLUGO;
=======
	mode = op->mode;
>>>>>>> 9450d57e
	if ((open_flag & O_CREAT) && !IS_POSIXACL(dir))
		mode &= ~current_umask();

	if ((open_flag & (O_EXCL | O_CREAT)) == (O_EXCL | O_CREAT)) {
		open_flag &= ~O_TRUNC;
		*opened |= FILE_CREATED;
	}

	/*
	 * Checking write permission is tricky, bacuse we don't know if we are
	 * going to actually need it: O_CREAT opens should work as long as the
	 * file exists.  But checking existence breaks atomicity.  The trick is
	 * to check access and if not granted clear O_CREAT from the flags.
	 *
	 * Another problem is returing the "right" error value (e.g. for an
	 * O_EXCL open we want to return EEXIST not EROFS).
	 */
	if (((open_flag & (O_CREAT | O_TRUNC)) ||
	    (open_flag & O_ACCMODE) != O_RDONLY) && unlikely(!got_write)) {
		if (!(open_flag & O_CREAT)) {
			/*
			 * No O_CREATE -> atomicity not a requirement -> fall
			 * back to lookup + open
			 */
			goto no_open;
		} else if (open_flag & (O_EXCL | O_TRUNC)) {
			/* Fall back and fail with the right error */
			create_error = -EROFS;
			goto no_open;
		} else {
			/* No side effects, safe to clear O_CREAT */
			create_error = -EROFS;
			open_flag &= ~O_CREAT;
		}
	}

	if (open_flag & O_CREAT) {
<<<<<<< HEAD
		error = may_o_create(&nd->path, dentry, op->mode);
=======
		error = may_o_create(&nd->path, dentry, mode);
>>>>>>> 9450d57e
		if (error) {
			create_error = error;
			if (open_flag & O_EXCL)
				goto no_open;
			open_flag &= ~O_CREAT;
		}
	}

	if (nd->flags & LOOKUP_DIRECTORY)
		open_flag |= O_DIRECTORY;

	file->f_path.dentry = DENTRY_NOT_SET;
	file->f_path.mnt = nd->path.mnt;
	error = dir->i_op->atomic_open(dir, dentry, file, open_flag, mode,
				      opened);
	if (error < 0) {
		if (create_error && error == -ENOENT)
			error = create_error;
		goto out;
	}

	acc_mode = op->acc_mode;
	if (*opened & FILE_CREATED) {
		fsnotify_create(dir, dentry);
		acc_mode = MAY_OPEN;
	}

	if (error) {	/* returned 1, that is */
		if (WARN_ON(file->f_path.dentry == DENTRY_NOT_SET)) {
			error = -EIO;
			goto out;
		}
		if (file->f_path.dentry) {
			dput(dentry);
			dentry = file->f_path.dentry;
		}
<<<<<<< HEAD
=======
		if (create_error && dentry->d_inode == NULL) {
			error = create_error;
			goto out;
		}
>>>>>>> 9450d57e
		goto looked_up;
	}

	/*
	 * We didn't have the inode before the open, so check open permission
	 * here.
	 */
	error = may_open(&file->f_path, acc_mode, open_flag);
	if (error)
		fput(file);

out:
	dput(dentry);
	return error;

no_open:
	if (need_lookup) {
		dentry = lookup_real(dir, dentry, nd->flags);
		if (IS_ERR(dentry))
			return PTR_ERR(dentry);

		if (create_error) {
			int open_flag = op->open_flag;

			error = create_error;
			if ((open_flag & O_EXCL)) {
				if (!dentry->d_inode)
					goto out;
			} else if (!dentry->d_inode) {
				goto out;
			} else if ((open_flag & O_TRUNC) &&
				   S_ISREG(dentry->d_inode->i_mode)) {
				goto out;
			}
			/* will fail later, go on to get the right error */
		}
	}
looked_up:
	path->dentry = dentry;
	path->mnt = nd->path.mnt;
	return 1;
}

/*
 * Look up and maybe create and open the last component.
 *
 * Must be called with i_mutex held on parent.
 *
 * Returns 0 if the file was successfully atomically created (if necessary) and
 * opened.  In this case the file will be returned attached to @file.
 *
 * Returns 1 if the file was not completely opened at this time, though lookups
 * and creations will have been performed and the dentry returned in @path will
 * be positive upon return if O_CREAT was specified.  If O_CREAT wasn't
 * specified then a negative dentry may be returned.
 *
 * An error code is returned otherwise.
 *
 * FILE_CREATE will be set in @*opened if the dentry was created and will be
 * cleared otherwise prior to returning.
 */
static int lookup_open(struct nameidata *nd, struct path *path,
			struct file *file,
			const struct open_flags *op,
			bool got_write, int *opened)
{
	struct dentry *dir = nd->path.dentry;
	struct inode *dir_inode = dir->d_inode;
	struct dentry *dentry;
	int error;
	bool need_lookup;

	*opened &= ~FILE_CREATED;
	dentry = lookup_dcache(&nd->last, dir, nd->flags, &need_lookup);
	if (IS_ERR(dentry))
		return PTR_ERR(dentry);

	/* Cached positive dentry: will open in f_op->open */
	if (!need_lookup && dentry->d_inode)
		goto out_no_open;

	if ((nd->flags & LOOKUP_OPEN) && dir_inode->i_op->atomic_open) {
		return atomic_open(nd, dentry, path, file, op, got_write,
				   need_lookup, opened);
	}

	if (need_lookup) {
		BUG_ON(dentry->d_inode);

		dentry = lookup_real(dir_inode, dentry, nd->flags);
		if (IS_ERR(dentry))
			return PTR_ERR(dentry);
	}

	/* Negative dentry, just create the file */
	if (!dentry->d_inode && (op->open_flag & O_CREAT)) {
		umode_t mode = op->mode;
		if (!IS_POSIXACL(dir->d_inode))
			mode &= ~current_umask();
		/*
		 * This write is needed to ensure that a
		 * rw->ro transition does not occur between
		 * the time when the file is created and when
		 * a permanent write count is taken through
		 * the 'struct file' in finish_open().
		 */
		if (!got_write) {
			error = -EROFS;
			goto out_dput;
		}
		*opened |= FILE_CREATED;
		error = security_path_mknod(&nd->path, dentry, mode, 0);
		if (error)
			goto out_dput;
		error = vfs_create(dir->d_inode, dentry, mode,
				   nd->flags & LOOKUP_EXCL);
		if (error)
			goto out_dput;
	}
out_no_open:
	path->dentry = dentry;
	path->mnt = nd->path.mnt;
	return 1;

out_dput:
	dput(dentry);
	return error;
}

/*
 * Handle the last step of open()
 */
static int do_last(struct nameidata *nd, struct path *path,
		   struct file *file, const struct open_flags *op,
		   int *opened, const char *pathname)
{
	struct dentry *dir = nd->path.dentry;
	int open_flag = op->open_flag;
	bool will_truncate = (open_flag & O_TRUNC) != 0;
	bool got_write = false;
	int acc_mode = op->acc_mode;
	struct inode *inode;
	bool symlink_ok = false;
	struct path save_parent = { .dentry = NULL, .mnt = NULL };
	bool retried = false;
	int error;

	nd->flags &= ~LOOKUP_PARENT;
	nd->flags |= op->intent;

	switch (nd->last_type) {
	case LAST_DOTDOT:
	case LAST_DOT:
		error = handle_dots(nd, nd->last_type);
		if (error)
			return error;
		/* fallthrough */
	case LAST_ROOT:
		error = complete_walk(nd);
		if (error)
			return error;
		audit_inode(pathname, nd->path.dentry);
		if (open_flag & O_CREAT) {
			error = -EISDIR;
			goto out;
		}
		goto finish_open;
	case LAST_BIND:
		error = complete_walk(nd);
		if (error)
			return error;
		audit_inode(pathname, dir);
		goto finish_open;
	}

	if (!(open_flag & O_CREAT)) {
		if (nd->last.name[nd->last.len])
			nd->flags |= LOOKUP_FOLLOW | LOOKUP_DIRECTORY;
		if (open_flag & O_PATH && !(nd->flags & LOOKUP_FOLLOW))
			symlink_ok = true;
		/* we _can_ be in RCU mode here */
		error = lookup_fast(nd, &nd->last, path, &inode);
		if (likely(!error))
			goto finish_lookup;

		if (error < 0)
			goto out;

		BUG_ON(nd->inode != dir->d_inode);
	} else {
		/* create side of things */
		/*
		 * This will *only* deal with leaving RCU mode - LOOKUP_JUMPED
		 * has been cleared when we got to the last component we are
		 * about to look up
		 */
		error = complete_walk(nd);
		if (error)
			return error;

		audit_inode(pathname, dir);
		error = -EISDIR;
		/* trailing slashes? */
		if (nd->last.name[nd->last.len])
			goto out;
	}

retry_lookup:
	if (op->open_flag & (O_CREAT | O_TRUNC | O_WRONLY | O_RDWR)) {
		error = mnt_want_write(nd->path.mnt);
		if (!error)
			got_write = true;
		/*
		 * do _not_ fail yet - we might not need that or fail with
		 * a different error; let lookup_open() decide; we'll be
		 * dropping this one anyway.
		 */
	}
	mutex_lock(&dir->d_inode->i_mutex);
	error = lookup_open(nd, path, file, op, got_write, opened);
	mutex_unlock(&dir->d_inode->i_mutex);

	if (error <= 0) {
		if (error)
			goto out;

		if ((*opened & FILE_CREATED) ||
		    !S_ISREG(file->f_path.dentry->d_inode->i_mode))
			will_truncate = false;

		audit_inode(pathname, file->f_path.dentry);
		goto opened;
	}

	if (*opened & FILE_CREATED) {
		/* Don't check for write permission, don't truncate */
		open_flag &= ~O_TRUNC;
		will_truncate = false;
		acc_mode = MAY_OPEN;
		path_to_nameidata(path, nd);
		goto finish_open_created;
	}

	/*
	 * create/update audit record if it already exists.
	 */
	if (path->dentry->d_inode)
		audit_inode(pathname, path->dentry);

	/*
	 * If atomic_open() acquired write access it is dropped now due to
	 * possible mount and symlink following (this might be optimized away if
	 * necessary...)
	 */
	if (got_write) {
		mnt_drop_write(nd->path.mnt);
		got_write = false;
	}

	error = -EEXIST;
	if ((open_flag & (O_EXCL | O_CREAT)) == (O_EXCL | O_CREAT))
		goto exit_dput;

	error = follow_managed(path, nd->flags);
	if (error < 0)
		goto exit_dput;

	if (error)
		nd->flags |= LOOKUP_JUMPED;

	BUG_ON(nd->flags & LOOKUP_RCU);
	inode = path->dentry->d_inode;
finish_lookup:
	/* we _can_ be in RCU mode here */
	error = -ENOENT;
	if (!inode) {
		path_to_nameidata(path, nd);
		goto out;
	}

	if (should_follow_link(inode, !symlink_ok)) {
		if (nd->flags & LOOKUP_RCU) {
			if (unlikely(unlazy_walk(nd, path->dentry))) {
				error = -ECHILD;
				goto out;
			}
		}
		BUG_ON(inode != path->dentry->d_inode);
		return 1;
	}

	if ((nd->flags & LOOKUP_RCU) || nd->path.mnt != path->mnt) {
		path_to_nameidata(path, nd);
	} else {
		save_parent.dentry = nd->path.dentry;
		save_parent.mnt = mntget(path->mnt);
		nd->path.dentry = path->dentry;

	}
	nd->inode = inode;
	/* Why this, you ask?  _Now_ we might have grown LOOKUP_JUMPED... */
	error = complete_walk(nd);
	if (error) {
		path_put(&save_parent);
		return error;
	}
	error = -EISDIR;
	if ((open_flag & O_CREAT) && S_ISDIR(nd->inode->i_mode))
		goto out;
	error = -ENOTDIR;
	if ((nd->flags & LOOKUP_DIRECTORY) && !nd->inode->i_op->lookup)
		goto out;
	audit_inode(pathname, nd->path.dentry);
finish_open:
	if (!S_ISREG(nd->inode->i_mode))
		will_truncate = false;

	if (will_truncate) {
		error = mnt_want_write(nd->path.mnt);
		if (error)
			goto out;
		got_write = true;
	}
finish_open_created:
	error = may_open(&nd->path, acc_mode, open_flag);
	if (error)
		goto out;
	file->f_path.mnt = nd->path.mnt;
	error = finish_open(file, nd->path.dentry, NULL, opened);
	if (error) {
		if (error == -EOPENSTALE)
			goto stale_open;
		goto out;
	}
opened:
	error = open_check_o_direct(file);
	if (error)
		goto exit_fput;
	error = ima_file_check(file, op->acc_mode);
	if (error)
		goto exit_fput;

	if (will_truncate) {
		error = handle_truncate(file);
		if (error)
			goto exit_fput;
	}
out:
	if (got_write)
		mnt_drop_write(nd->path.mnt);
	path_put(&save_parent);
	terminate_walk(nd);
	return error;

exit_dput:
	path_put_conditional(path, nd);
	goto out;
exit_fput:
	fput(file);
	goto out;

stale_open:
	/* If no saved parent or already retried then can't retry */
	if (!save_parent.dentry || retried)
		goto out;

	BUG_ON(save_parent.dentry != dir);
	path_put(&nd->path);
	nd->path = save_parent;
	nd->inode = dir->d_inode;
	save_parent.mnt = NULL;
	save_parent.dentry = NULL;
	if (got_write) {
		mnt_drop_write(nd->path.mnt);
		got_write = false;
	}
	retried = true;
	goto retry_lookup;
}

static struct file *path_openat(int dfd, const char *pathname,
		struct nameidata *nd, const struct open_flags *op, int flags)
{
	struct file *base = NULL;
	struct file *file;
	struct path path;
	int opened = 0;
	int error;

	file = get_empty_filp();
	if (!file)
		return ERR_PTR(-ENFILE);

	file->f_flags = op->open_flag;

	error = path_init(dfd, pathname, flags | LOOKUP_PARENT, nd, &base);
	if (unlikely(error))
		goto out;

	current->total_link_count = 0;
	error = link_path_walk(pathname, nd);
	if (unlikely(error))
		goto out;

	error = do_last(nd, &path, file, op, &opened, pathname);
	while (unlikely(error > 0)) { /* trailing symlink */
		struct path link = path;
		void *cookie;
		if (!(nd->flags & LOOKUP_FOLLOW)) {
			path_put_conditional(&path, nd);
			path_put(&nd->path);
			error = -ELOOP;
			break;
		}
		error = may_follow_link(&link, nd);
		if (unlikely(error))
			break;
		nd->flags |= LOOKUP_PARENT;
		nd->flags &= ~(LOOKUP_OPEN|LOOKUP_CREATE|LOOKUP_EXCL);
		error = follow_link(&link, nd, &cookie);
		if (unlikely(error))
			break;
		error = do_last(nd, &path, file, op, &opened, pathname);
		put_link(nd, &link, cookie);
	}
out:
	if (nd->root.mnt && !(nd->flags & LOOKUP_ROOT))
		path_put(&nd->root);
	if (base)
		fput(base);
	if (!(opened & FILE_OPENED)) {
		BUG_ON(!error);
		put_filp(file);
	}
	if (unlikely(error)) {
		if (error == -EOPENSTALE) {
			if (flags & LOOKUP_RCU)
				error = -ECHILD;
			else
				error = -ESTALE;
		}
		file = ERR_PTR(error);
	}
	return file;
}

struct file *do_filp_open(int dfd, const char *pathname,
		const struct open_flags *op, int flags)
{
	struct nameidata nd;
	struct file *filp;

	filp = path_openat(dfd, pathname, &nd, op, flags | LOOKUP_RCU);
	if (unlikely(filp == ERR_PTR(-ECHILD)))
		filp = path_openat(dfd, pathname, &nd, op, flags);
	if (unlikely(filp == ERR_PTR(-ESTALE)))
		filp = path_openat(dfd, pathname, &nd, op, flags | LOOKUP_REVAL);
	return filp;
}

struct file *do_file_open_root(struct dentry *dentry, struct vfsmount *mnt,
		const char *name, const struct open_flags *op, int flags)
{
	struct nameidata nd;
	struct file *file;

	nd.root.mnt = mnt;
	nd.root.dentry = dentry;

	flags |= LOOKUP_ROOT;

	if (dentry->d_inode->i_op->follow_link && op->intent & LOOKUP_OPEN)
		return ERR_PTR(-ELOOP);

	file = path_openat(-1, name, &nd, op, flags | LOOKUP_RCU);
	if (unlikely(file == ERR_PTR(-ECHILD)))
		file = path_openat(-1, name, &nd, op, flags);
	if (unlikely(file == ERR_PTR(-ESTALE)))
		file = path_openat(-1, name, &nd, op, flags | LOOKUP_REVAL);
	return file;
}

struct dentry *kern_path_create(int dfd, const char *pathname, struct path *path, int is_dir)
{
	struct dentry *dentry = ERR_PTR(-EEXIST);
	struct nameidata nd;
	int err2;
	int error = do_path_lookup(dfd, pathname, LOOKUP_PARENT, &nd);
	if (error)
		return ERR_PTR(error);

	/*
	 * Yucky last component or no last component at all?
	 * (foo/., foo/.., /////)
	 */
	if (nd.last_type != LAST_NORM)
		goto out;
	nd.flags &= ~LOOKUP_PARENT;
	nd.flags |= LOOKUP_CREATE | LOOKUP_EXCL;

	/* don't fail immediately if it's r/o, at least try to report other errors */
	err2 = mnt_want_write(nd.path.mnt);
	/*
	 * Do the final lookup.
	 */
	mutex_lock_nested(&nd.path.dentry->d_inode->i_mutex, I_MUTEX_PARENT);
	dentry = lookup_hash(&nd);
	if (IS_ERR(dentry))
		goto unlock;

	error = -EEXIST;
	if (dentry->d_inode)
		goto fail;
	/*
	 * Special case - lookup gave negative, but... we had foo/bar/
	 * From the vfs_mknod() POV we just have a negative dentry -
	 * all is fine. Let's be bastards - you had / on the end, you've
	 * been asking for (non-existent) directory. -ENOENT for you.
	 */
	if (unlikely(!is_dir && nd.last.name[nd.last.len])) {
		error = -ENOENT;
		goto fail;
	}
	if (unlikely(err2)) {
		error = err2;
		goto fail;
	}
	*path = nd.path;
	return dentry;
fail:
	dput(dentry);
	dentry = ERR_PTR(error);
unlock:
	mutex_unlock(&nd.path.dentry->d_inode->i_mutex);
	if (!err2)
		mnt_drop_write(nd.path.mnt);
out:
	path_put(&nd.path);
	return dentry;
}
EXPORT_SYMBOL(kern_path_create);

void done_path_create(struct path *path, struct dentry *dentry)
{
	dput(dentry);
	mutex_unlock(&path->dentry->d_inode->i_mutex);
	mnt_drop_write(path->mnt);
	path_put(path);
}
EXPORT_SYMBOL(done_path_create);

struct dentry *user_path_create(int dfd, const char __user *pathname, struct path *path, int is_dir)
{
	char *tmp = getname(pathname);
	struct dentry *res;
	if (IS_ERR(tmp))
		return ERR_CAST(tmp);
	res = kern_path_create(dfd, tmp, path, is_dir);
	putname(tmp);
	return res;
}
EXPORT_SYMBOL(user_path_create);

int vfs_mknod(struct inode *dir, struct dentry *dentry, umode_t mode, dev_t dev)
{
	int error = may_create(dir, dentry);

	if (error)
		return error;

	if ((S_ISCHR(mode) || S_ISBLK(mode)) && !capable(CAP_MKNOD))
		return -EPERM;

	if (!dir->i_op->mknod)
		return -EPERM;

	error = devcgroup_inode_mknod(mode, dev);
	if (error)
		return error;

	error = security_inode_mknod(dir, dentry, mode, dev);
	if (error)
		return error;

	error = dir->i_op->mknod(dir, dentry, mode, dev);
	if (!error)
		fsnotify_create(dir, dentry);
	return error;
}

static int may_mknod(umode_t mode)
{
	switch (mode & S_IFMT) {
	case S_IFREG:
	case S_IFCHR:
	case S_IFBLK:
	case S_IFIFO:
	case S_IFSOCK:
	case 0: /* zero mode translates to S_IFREG */
		return 0;
	case S_IFDIR:
		return -EPERM;
	default:
		return -EINVAL;
	}
}

SYSCALL_DEFINE4(mknodat, int, dfd, const char __user *, filename, umode_t, mode,
		unsigned, dev)
{
	struct dentry *dentry;
	struct path path;
	int error;

	error = may_mknod(mode);
	if (error)
		return error;

	dentry = user_path_create(dfd, filename, &path, 0);
	if (IS_ERR(dentry))
		return PTR_ERR(dentry);

	if (!IS_POSIXACL(path.dentry->d_inode))
		mode &= ~current_umask();
	error = security_path_mknod(&path, dentry, mode, dev);
	if (error)
		goto out;
	switch (mode & S_IFMT) {
		case 0: case S_IFREG:
			error = vfs_create(path.dentry->d_inode,dentry,mode,true);
			break;
		case S_IFCHR: case S_IFBLK:
			error = vfs_mknod(path.dentry->d_inode,dentry,mode,
					new_decode_dev(dev));
			break;
		case S_IFIFO: case S_IFSOCK:
			error = vfs_mknod(path.dentry->d_inode,dentry,mode,0);
			break;
	}
out:
	done_path_create(&path, dentry);
	return error;
}

SYSCALL_DEFINE3(mknod, const char __user *, filename, umode_t, mode, unsigned, dev)
{
	return sys_mknodat(AT_FDCWD, filename, mode, dev);
}

int vfs_mkdir(struct inode *dir, struct dentry *dentry, umode_t mode)
{
	int error = may_create(dir, dentry);
	unsigned max_links = dir->i_sb->s_max_links;

	if (error)
		return error;

	if (!dir->i_op->mkdir)
		return -EPERM;

	mode &= (S_IRWXUGO|S_ISVTX);
	error = security_inode_mkdir(dir, dentry, mode);
	if (error)
		return error;

	if (max_links && dir->i_nlink >= max_links)
		return -EMLINK;

	error = dir->i_op->mkdir(dir, dentry, mode);
	if (!error)
		fsnotify_mkdir(dir, dentry);
	return error;
}

SYSCALL_DEFINE3(mkdirat, int, dfd, const char __user *, pathname, umode_t, mode)
{
	struct dentry *dentry;
	struct path path;
	int error;

	dentry = user_path_create(dfd, pathname, &path, 1);
	if (IS_ERR(dentry))
		return PTR_ERR(dentry);

	if (!IS_POSIXACL(path.dentry->d_inode))
		mode &= ~current_umask();
	error = security_path_mkdir(&path, dentry, mode);
	if (!error)
		error = vfs_mkdir(path.dentry->d_inode, dentry, mode);
	done_path_create(&path, dentry);
	return error;
}

SYSCALL_DEFINE2(mkdir, const char __user *, pathname, umode_t, mode)
{
	return sys_mkdirat(AT_FDCWD, pathname, mode);
}

/*
 * The dentry_unhash() helper will try to drop the dentry early: we
 * should have a usage count of 1 if we're the only user of this
 * dentry, and if that is true (possibly after pruning the dcache),
 * then we drop the dentry now.
 *
 * A low-level filesystem can, if it choses, legally
 * do a
 *
 *	if (!d_unhashed(dentry))
 *		return -EBUSY;
 *
 * if it cannot handle the case of removing a directory
 * that is still in use by something else..
 */
void dentry_unhash(struct dentry *dentry)
{
	shrink_dcache_parent(dentry);
	spin_lock(&dentry->d_lock);
	if (dentry->d_count == 1)
		__d_drop(dentry);
	spin_unlock(&dentry->d_lock);
}

int vfs_rmdir(struct inode *dir, struct dentry *dentry)
{
	int error = may_delete(dir, dentry, 1);

	if (error)
		return error;

	if (!dir->i_op->rmdir)
		return -EPERM;

	dget(dentry);
	mutex_lock(&dentry->d_inode->i_mutex);

	error = -EBUSY;
	if (d_mountpoint(dentry))
		goto out;

	error = security_inode_rmdir(dir, dentry);
	if (error)
		goto out;

	shrink_dcache_parent(dentry);
	error = dir->i_op->rmdir(dir, dentry);
	if (error)
		goto out;

	dentry->d_inode->i_flags |= S_DEAD;
	dont_mount(dentry);

out:
	mutex_unlock(&dentry->d_inode->i_mutex);
	dput(dentry);
	if (!error)
		d_delete(dentry);
	return error;
}

static long do_rmdir(int dfd, const char __user *pathname)
{
	int error = 0;
	char * name;
	struct dentry *dentry;
	struct nameidata nd;

	error = user_path_parent(dfd, pathname, &nd, &name);
	if (error)
		return error;

	switch(nd.last_type) {
	case LAST_DOTDOT:
		error = -ENOTEMPTY;
		goto exit1;
	case LAST_DOT:
		error = -EINVAL;
		goto exit1;
	case LAST_ROOT:
		error = -EBUSY;
		goto exit1;
	}

	nd.flags &= ~LOOKUP_PARENT;
	error = mnt_want_write(nd.path.mnt);
	if (error)
		goto exit1;

	mutex_lock_nested(&nd.path.dentry->d_inode->i_mutex, I_MUTEX_PARENT);
	dentry = lookup_hash(&nd);
	error = PTR_ERR(dentry);
	if (IS_ERR(dentry))
		goto exit2;
	if (!dentry->d_inode) {
		error = -ENOENT;
		goto exit3;
	}
	error = security_path_rmdir(&nd.path, dentry);
	if (error)
		goto exit3;
	error = vfs_rmdir(nd.path.dentry->d_inode, dentry);
exit3:
	dput(dentry);
exit2:
	mutex_unlock(&nd.path.dentry->d_inode->i_mutex);
	mnt_drop_write(nd.path.mnt);
exit1:
	path_put(&nd.path);
	putname(name);
	return error;
}

SYSCALL_DEFINE1(rmdir, const char __user *, pathname)
{
	return do_rmdir(AT_FDCWD, pathname);
}

int vfs_unlink(struct inode *dir, struct dentry *dentry)
{
	int error = may_delete(dir, dentry, 0);

	if (error)
		return error;

	if (!dir->i_op->unlink)
		return -EPERM;

	mutex_lock(&dentry->d_inode->i_mutex);
	if (d_mountpoint(dentry))
		error = -EBUSY;
	else {
		error = security_inode_unlink(dir, dentry);
		if (!error) {
			error = dir->i_op->unlink(dir, dentry);
			if (!error)
				dont_mount(dentry);
		}
	}
	mutex_unlock(&dentry->d_inode->i_mutex);

	/* We don't d_delete() NFS sillyrenamed files--they still exist. */
	if (!error && !(dentry->d_flags & DCACHE_NFSFS_RENAMED)) {
		fsnotify_link_count(dentry->d_inode);
		d_delete(dentry);
	}

	return error;
}

/*
 * Make sure that the actual truncation of the file will occur outside its
 * directory's i_mutex.  Truncate can take a long time if there is a lot of
 * writeout happening, and we don't want to prevent access to the directory
 * while waiting on the I/O.
 */
static long do_unlinkat(int dfd, const char __user *pathname)
{
	int error;
	char *name;
	struct dentry *dentry;
	struct nameidata nd;
	struct inode *inode = NULL;

	error = user_path_parent(dfd, pathname, &nd, &name);
	if (error)
		return error;

	error = -EISDIR;
	if (nd.last_type != LAST_NORM)
		goto exit1;

	nd.flags &= ~LOOKUP_PARENT;
	error = mnt_want_write(nd.path.mnt);
	if (error)
		goto exit1;

	mutex_lock_nested(&nd.path.dentry->d_inode->i_mutex, I_MUTEX_PARENT);
	dentry = lookup_hash(&nd);
	error = PTR_ERR(dentry);
	if (!IS_ERR(dentry)) {
		/* Why not before? Because we want correct error value */
		if (nd.last.name[nd.last.len])
			goto slashes;
		inode = dentry->d_inode;
		if (!inode)
			goto slashes;
		ihold(inode);
		error = security_path_unlink(&nd.path, dentry);
		if (error)
			goto exit2;
		error = vfs_unlink(nd.path.dentry->d_inode, dentry);
exit2:
		dput(dentry);
	}
	mutex_unlock(&nd.path.dentry->d_inode->i_mutex);
	if (inode)
		iput(inode);	/* truncate the inode here */
	mnt_drop_write(nd.path.mnt);
exit1:
	path_put(&nd.path);
	putname(name);
	return error;

slashes:
	error = !dentry->d_inode ? -ENOENT :
		S_ISDIR(dentry->d_inode->i_mode) ? -EISDIR : -ENOTDIR;
	goto exit2;
}

SYSCALL_DEFINE3(unlinkat, int, dfd, const char __user *, pathname, int, flag)
{
	if ((flag & ~AT_REMOVEDIR) != 0)
		return -EINVAL;

	if (flag & AT_REMOVEDIR)
		return do_rmdir(dfd, pathname);

	return do_unlinkat(dfd, pathname);
}

SYSCALL_DEFINE1(unlink, const char __user *, pathname)
{
	return do_unlinkat(AT_FDCWD, pathname);
}

int vfs_symlink(struct inode *dir, struct dentry *dentry, const char *oldname)
{
	int error = may_create(dir, dentry);

	if (error)
		return error;

	if (!dir->i_op->symlink)
		return -EPERM;

	error = security_inode_symlink(dir, dentry, oldname);
	if (error)
		return error;

	error = dir->i_op->symlink(dir, dentry, oldname);
	if (!error)
		fsnotify_create(dir, dentry);
	return error;
}

SYSCALL_DEFINE3(symlinkat, const char __user *, oldname,
		int, newdfd, const char __user *, newname)
{
	int error;
	char *from;
	struct dentry *dentry;
	struct path path;

	from = getname(oldname);
	if (IS_ERR(from))
		return PTR_ERR(from);

	dentry = user_path_create(newdfd, newname, &path, 0);
	error = PTR_ERR(dentry);
	if (IS_ERR(dentry))
		goto out_putname;

	error = security_path_symlink(&path, dentry, from);
	if (!error)
		error = vfs_symlink(path.dentry->d_inode, dentry, from);
	done_path_create(&path, dentry);
out_putname:
	putname(from);
	return error;
}

SYSCALL_DEFINE2(symlink, const char __user *, oldname, const char __user *, newname)
{
	return sys_symlinkat(oldname, AT_FDCWD, newname);
}

int vfs_link(struct dentry *old_dentry, struct inode *dir, struct dentry *new_dentry)
{
	struct inode *inode = old_dentry->d_inode;
	unsigned max_links = dir->i_sb->s_max_links;
	int error;

	if (!inode)
		return -ENOENT;

	error = may_create(dir, new_dentry);
	if (error)
		return error;

	if (dir->i_sb != inode->i_sb)
		return -EXDEV;

	/*
	 * A link to an append-only or immutable file cannot be created.
	 */
	if (IS_APPEND(inode) || IS_IMMUTABLE(inode))
		return -EPERM;
	if (!dir->i_op->link)
		return -EPERM;
	if (S_ISDIR(inode->i_mode))
		return -EPERM;

	error = security_inode_link(old_dentry, dir, new_dentry);
	if (error)
		return error;

	mutex_lock(&inode->i_mutex);
	/* Make sure we don't allow creating hardlink to an unlinked file */
	if (inode->i_nlink == 0)
		error =  -ENOENT;
	else if (max_links && inode->i_nlink >= max_links)
		error = -EMLINK;
	else
		error = dir->i_op->link(old_dentry, dir, new_dentry);
	mutex_unlock(&inode->i_mutex);
	if (!error)
		fsnotify_link(dir, inode, new_dentry);
	return error;
}

/*
 * Hardlinks are often used in delicate situations.  We avoid
 * security-related surprises by not following symlinks on the
 * newname.  --KAB
 *
 * We don't follow them on the oldname either to be compatible
 * with linux 2.0, and to avoid hard-linking to directories
 * and other special files.  --ADM
 */
SYSCALL_DEFINE5(linkat, int, olddfd, const char __user *, oldname,
		int, newdfd, const char __user *, newname, int, flags)
{
	struct dentry *new_dentry;
	struct path old_path, new_path;
	int how = 0;
	int error;

	if ((flags & ~(AT_SYMLINK_FOLLOW | AT_EMPTY_PATH)) != 0)
		return -EINVAL;
	/*
	 * To use null names we require CAP_DAC_READ_SEARCH
	 * This ensures that not everyone will be able to create
	 * handlink using the passed filedescriptor.
	 */
	if (flags & AT_EMPTY_PATH) {
		if (!capable(CAP_DAC_READ_SEARCH))
			return -ENOENT;
		how = LOOKUP_EMPTY;
	}

	if (flags & AT_SYMLINK_FOLLOW)
		how |= LOOKUP_FOLLOW;

	error = user_path_at(olddfd, oldname, how, &old_path);
	if (error)
		return error;

	new_dentry = user_path_create(newdfd, newname, &new_path, 0);
	error = PTR_ERR(new_dentry);
	if (IS_ERR(new_dentry))
		goto out;

	error = -EXDEV;
	if (old_path.mnt != new_path.mnt)
		goto out_dput;
	error = may_linkat(&old_path);
	if (unlikely(error))
		goto out_dput;
	error = security_path_link(old_path.dentry, &new_path, new_dentry);
	if (error)
		goto out_dput;
	error = vfs_link(old_path.dentry, new_path.dentry->d_inode, new_dentry);
out_dput:
	done_path_create(&new_path, new_dentry);
out:
	path_put(&old_path);

	return error;
}

SYSCALL_DEFINE2(link, const char __user *, oldname, const char __user *, newname)
{
	return sys_linkat(AT_FDCWD, oldname, AT_FDCWD, newname, 0);
}

/*
 * The worst of all namespace operations - renaming directory. "Perverted"
 * doesn't even start to describe it. Somebody in UCB had a heck of a trip...
 * Problems:
 *	a) we can get into loop creation. Check is done in is_subdir().
 *	b) race potential - two innocent renames can create a loop together.
 *	   That's where 4.4 screws up. Current fix: serialization on
 *	   sb->s_vfs_rename_mutex. We might be more accurate, but that's another
 *	   story.
 *	c) we have to lock _three_ objects - parents and victim (if it exists).
 *	   And that - after we got ->i_mutex on parents (until then we don't know
 *	   whether the target exists).  Solution: try to be smart with locking
 *	   order for inodes.  We rely on the fact that tree topology may change
 *	   only under ->s_vfs_rename_mutex _and_ that parent of the object we
 *	   move will be locked.  Thus we can rank directories by the tree
 *	   (ancestors first) and rank all non-directories after them.
 *	   That works since everybody except rename does "lock parent, lookup,
 *	   lock child" and rename is under ->s_vfs_rename_mutex.
 *	   HOWEVER, it relies on the assumption that any object with ->lookup()
 *	   has no more than 1 dentry.  If "hybrid" objects will ever appear,
 *	   we'd better make sure that there's no link(2) for them.
 *	d) conversion from fhandle to dentry may come in the wrong moment - when
 *	   we are removing the target. Solution: we will have to grab ->i_mutex
 *	   in the fhandle_to_dentry code. [FIXME - current nfsfh.c relies on
 *	   ->i_mutex on parents, which works but leads to some truly excessive
 *	   locking].
 */
static int vfs_rename_dir(struct inode *old_dir, struct dentry *old_dentry,
			  struct inode *new_dir, struct dentry *new_dentry)
{
	int error = 0;
	struct inode *target = new_dentry->d_inode;
	unsigned max_links = new_dir->i_sb->s_max_links;

	/*
	 * If we are going to change the parent - check write permissions,
	 * we'll need to flip '..'.
	 */
	if (new_dir != old_dir) {
		error = inode_permission(old_dentry->d_inode, MAY_WRITE);
		if (error)
			return error;
	}

	error = security_inode_rename(old_dir, old_dentry, new_dir, new_dentry);
	if (error)
		return error;

	dget(new_dentry);
	if (target)
		mutex_lock(&target->i_mutex);

	error = -EBUSY;
	if (d_mountpoint(old_dentry) || d_mountpoint(new_dentry))
		goto out;

	error = -EMLINK;
	if (max_links && !target && new_dir != old_dir &&
	    new_dir->i_nlink >= max_links)
		goto out;

	if (target)
		shrink_dcache_parent(new_dentry);
	error = old_dir->i_op->rename(old_dir, old_dentry, new_dir, new_dentry);
	if (error)
		goto out;

	if (target) {
		target->i_flags |= S_DEAD;
		dont_mount(new_dentry);
	}
out:
	if (target)
		mutex_unlock(&target->i_mutex);
	dput(new_dentry);
	if (!error)
		if (!(old_dir->i_sb->s_type->fs_flags & FS_RENAME_DOES_D_MOVE))
			d_move(old_dentry,new_dentry);
	return error;
}

static int vfs_rename_other(struct inode *old_dir, struct dentry *old_dentry,
			    struct inode *new_dir, struct dentry *new_dentry)
{
	struct inode *target = new_dentry->d_inode;
	int error;

	error = security_inode_rename(old_dir, old_dentry, new_dir, new_dentry);
	if (error)
		return error;

	dget(new_dentry);
	if (target)
		mutex_lock(&target->i_mutex);

	error = -EBUSY;
	if (d_mountpoint(old_dentry)||d_mountpoint(new_dentry))
		goto out;

	error = old_dir->i_op->rename(old_dir, old_dentry, new_dir, new_dentry);
	if (error)
		goto out;

	if (target)
		dont_mount(new_dentry);
	if (!(old_dir->i_sb->s_type->fs_flags & FS_RENAME_DOES_D_MOVE))
		d_move(old_dentry, new_dentry);
out:
	if (target)
		mutex_unlock(&target->i_mutex);
	dput(new_dentry);
	return error;
}

int vfs_rename(struct inode *old_dir, struct dentry *old_dentry,
	       struct inode *new_dir, struct dentry *new_dentry)
{
	int error;
	int is_dir = S_ISDIR(old_dentry->d_inode->i_mode);
	const unsigned char *old_name;

	if (old_dentry->d_inode == new_dentry->d_inode)
 		return 0;
 
	error = may_delete(old_dir, old_dentry, is_dir);
	if (error)
		return error;

	if (!new_dentry->d_inode)
		error = may_create(new_dir, new_dentry);
	else
		error = may_delete(new_dir, new_dentry, is_dir);
	if (error)
		return error;

	if (!old_dir->i_op->rename)
		return -EPERM;

	old_name = fsnotify_oldname_init(old_dentry->d_name.name);

	if (is_dir)
		error = vfs_rename_dir(old_dir,old_dentry,new_dir,new_dentry);
	else
		error = vfs_rename_other(old_dir,old_dentry,new_dir,new_dentry);
	if (!error)
		fsnotify_move(old_dir, new_dir, old_name, is_dir,
			      new_dentry->d_inode, old_dentry);
	fsnotify_oldname_free(old_name);

	return error;
}

SYSCALL_DEFINE4(renameat, int, olddfd, const char __user *, oldname,
		int, newdfd, const char __user *, newname)
{
	struct dentry *old_dir, *new_dir;
	struct dentry *old_dentry, *new_dentry;
	struct dentry *trap;
	struct nameidata oldnd, newnd;
	char *from;
	char *to;
	int error;

	error = user_path_parent(olddfd, oldname, &oldnd, &from);
	if (error)
		goto exit;

	error = user_path_parent(newdfd, newname, &newnd, &to);
	if (error)
		goto exit1;

	error = -EXDEV;
	if (oldnd.path.mnt != newnd.path.mnt)
		goto exit2;

	old_dir = oldnd.path.dentry;
	error = -EBUSY;
	if (oldnd.last_type != LAST_NORM)
		goto exit2;

	new_dir = newnd.path.dentry;
	if (newnd.last_type != LAST_NORM)
		goto exit2;

	error = mnt_want_write(oldnd.path.mnt);
	if (error)
		goto exit2;

	oldnd.flags &= ~LOOKUP_PARENT;
	newnd.flags &= ~LOOKUP_PARENT;
	newnd.flags |= LOOKUP_RENAME_TARGET;

	trap = lock_rename(new_dir, old_dir);

	old_dentry = lookup_hash(&oldnd);
	error = PTR_ERR(old_dentry);
	if (IS_ERR(old_dentry))
		goto exit3;
	/* source must exist */
	error = -ENOENT;
	if (!old_dentry->d_inode)
		goto exit4;
	/* unless the source is a directory trailing slashes give -ENOTDIR */
	if (!S_ISDIR(old_dentry->d_inode->i_mode)) {
		error = -ENOTDIR;
		if (oldnd.last.name[oldnd.last.len])
			goto exit4;
		if (newnd.last.name[newnd.last.len])
			goto exit4;
	}
	/* source should not be ancestor of target */
	error = -EINVAL;
	if (old_dentry == trap)
		goto exit4;
	new_dentry = lookup_hash(&newnd);
	error = PTR_ERR(new_dentry);
	if (IS_ERR(new_dentry))
		goto exit4;
	/* target should not be an ancestor of source */
	error = -ENOTEMPTY;
	if (new_dentry == trap)
		goto exit5;

	error = security_path_rename(&oldnd.path, old_dentry,
				     &newnd.path, new_dentry);
	if (error)
		goto exit5;
	error = vfs_rename(old_dir->d_inode, old_dentry,
				   new_dir->d_inode, new_dentry);
exit5:
	dput(new_dentry);
exit4:
	dput(old_dentry);
exit3:
	unlock_rename(new_dir, old_dir);
	mnt_drop_write(oldnd.path.mnt);
exit2:
	path_put(&newnd.path);
	putname(to);
exit1:
	path_put(&oldnd.path);
	putname(from);
exit:
	return error;
}

SYSCALL_DEFINE2(rename, const char __user *, oldname, const char __user *, newname)
{
	return sys_renameat(AT_FDCWD, oldname, AT_FDCWD, newname);
}

int vfs_readlink(struct dentry *dentry, char __user *buffer, int buflen, const char *link)
{
	int len;

	len = PTR_ERR(link);
	if (IS_ERR(link))
		goto out;

	len = strlen(link);
	if (len > (unsigned) buflen)
		len = buflen;
	if (copy_to_user(buffer, link, len))
		len = -EFAULT;
out:
	return len;
}

/*
 * A helper for ->readlink().  This should be used *ONLY* for symlinks that
 * have ->follow_link() touching nd only in nd_set_link().  Using (or not
 * using) it for any given inode is up to filesystem.
 */
int generic_readlink(struct dentry *dentry, char __user *buffer, int buflen)
{
	struct nameidata nd;
	void *cookie;
	int res;

	nd.depth = 0;
	cookie = dentry->d_inode->i_op->follow_link(dentry, &nd);
	if (IS_ERR(cookie))
		return PTR_ERR(cookie);

	res = vfs_readlink(dentry, buffer, buflen, nd_get_link(&nd));
	if (dentry->d_inode->i_op->put_link)
		dentry->d_inode->i_op->put_link(dentry, &nd, cookie);
	return res;
}

int vfs_follow_link(struct nameidata *nd, const char *link)
{
	return __vfs_follow_link(nd, link);
}

/* get the link contents into pagecache */
static char *page_getlink(struct dentry * dentry, struct page **ppage)
{
	char *kaddr;
	struct page *page;
	struct address_space *mapping = dentry->d_inode->i_mapping;
	page = read_mapping_page(mapping, 0, NULL);
	if (IS_ERR(page))
		return (char*)page;
	*ppage = page;
	kaddr = kmap(page);
	nd_terminate_link(kaddr, dentry->d_inode->i_size, PAGE_SIZE - 1);
	return kaddr;
}

int page_readlink(struct dentry *dentry, char __user *buffer, int buflen)
{
	struct page *page = NULL;
	char *s = page_getlink(dentry, &page);
	int res = vfs_readlink(dentry,buffer,buflen,s);
	if (page) {
		kunmap(page);
		page_cache_release(page);
	}
	return res;
}

void *page_follow_link_light(struct dentry *dentry, struct nameidata *nd)
{
	struct page *page = NULL;
	nd_set_link(nd, page_getlink(dentry, &page));
	return page;
}

void page_put_link(struct dentry *dentry, struct nameidata *nd, void *cookie)
{
	struct page *page = cookie;

	if (page) {
		kunmap(page);
		page_cache_release(page);
	}
}

/*
 * The nofs argument instructs pagecache_write_begin to pass AOP_FLAG_NOFS
 */
int __page_symlink(struct inode *inode, const char *symname, int len, int nofs)
{
	struct address_space *mapping = inode->i_mapping;
	struct page *page;
	void *fsdata;
	int err;
	char *kaddr;
	unsigned int flags = AOP_FLAG_UNINTERRUPTIBLE;
	if (nofs)
		flags |= AOP_FLAG_NOFS;

retry:
	err = pagecache_write_begin(NULL, mapping, 0, len-1,
				flags, &page, &fsdata);
	if (err)
		goto fail;

	kaddr = kmap_atomic(page);
	memcpy(kaddr, symname, len-1);
	kunmap_atomic(kaddr);

	err = pagecache_write_end(NULL, mapping, 0, len-1, len-1,
							page, fsdata);
	if (err < 0)
		goto fail;
	if (err < len-1)
		goto retry;

	mark_inode_dirty(inode);
	return 0;
fail:
	return err;
}

int page_symlink(struct inode *inode, const char *symname, int len)
{
	return __page_symlink(inode, symname, len,
			!(mapping_gfp_mask(inode->i_mapping) & __GFP_FS));
}

const struct inode_operations page_symlink_inode_operations = {
	.readlink	= generic_readlink,
	.follow_link	= page_follow_link_light,
	.put_link	= page_put_link,
};

EXPORT_SYMBOL(user_path_at);
EXPORT_SYMBOL(follow_down_one);
EXPORT_SYMBOL(follow_down);
EXPORT_SYMBOL(follow_up);
EXPORT_SYMBOL(get_write_access); /* binfmt_aout */
EXPORT_SYMBOL(getname);
EXPORT_SYMBOL(lock_rename);
EXPORT_SYMBOL(lookup_one_len);
EXPORT_SYMBOL(page_follow_link_light);
EXPORT_SYMBOL(page_put_link);
EXPORT_SYMBOL(page_readlink);
EXPORT_SYMBOL(__page_symlink);
EXPORT_SYMBOL(page_symlink);
EXPORT_SYMBOL(page_symlink_inode_operations);
EXPORT_SYMBOL(kern_path);
EXPORT_SYMBOL(vfs_path_lookup);
EXPORT_SYMBOL(inode_permission);
EXPORT_SYMBOL(unlock_rename);
EXPORT_SYMBOL(vfs_create);
EXPORT_SYMBOL(vfs_follow_link);
EXPORT_SYMBOL(vfs_link);
EXPORT_SYMBOL(vfs_mkdir);
EXPORT_SYMBOL(vfs_mknod);
EXPORT_SYMBOL(generic_permission);
EXPORT_SYMBOL(vfs_readlink);
EXPORT_SYMBOL(vfs_rename);
EXPORT_SYMBOL(vfs_rmdir);
EXPORT_SYMBOL(vfs_symlink);
EXPORT_SYMBOL(vfs_unlink);
EXPORT_SYMBOL(dentry_unhash);
EXPORT_SYMBOL(generic_readlink);<|MERGE_RESOLUTION|>--- conflicted
+++ resolved
@@ -352,10 +352,7 @@
 /**
  * sb_permission - Check superblock-level permissions
  * @sb: Superblock of inode to check permission on
-<<<<<<< HEAD
-=======
  * @inode: Inode to check permission on
->>>>>>> 9450d57e
  * @mask: Right to check for (%MAY_READ, %MAY_WRITE, %MAY_EXEC)
  *
  * Separate out file-system wide checks from inode-specific permission checks.
@@ -660,10 +657,7 @@
 /**
  * may_follow_link - Check symlink following for unsafe situations
  * @link: The path of the symlink
-<<<<<<< HEAD
-=======
  * @nd: nameidata pathwalk data
->>>>>>> 9450d57e
  *
  * In the case of the sysctl_protected_symlinks sysctl being enabled,
  * CAP_DAC_OVERRIDE needs to be specifically ignored if the symlink is
@@ -2422,11 +2416,7 @@
 		goto out;
 	}
 
-<<<<<<< HEAD
-	mode = op->mode & S_IALLUGO;
-=======
 	mode = op->mode;
->>>>>>> 9450d57e
 	if ((open_flag & O_CREAT) && !IS_POSIXACL(dir))
 		mode &= ~current_umask();
 
@@ -2464,11 +2454,7 @@
 	}
 
 	if (open_flag & O_CREAT) {
-<<<<<<< HEAD
-		error = may_o_create(&nd->path, dentry, op->mode);
-=======
 		error = may_o_create(&nd->path, dentry, mode);
->>>>>>> 9450d57e
 		if (error) {
 			create_error = error;
 			if (open_flag & O_EXCL)
@@ -2505,13 +2491,10 @@
 			dput(dentry);
 			dentry = file->f_path.dentry;
 		}
-<<<<<<< HEAD
-=======
 		if (create_error && dentry->d_inode == NULL) {
 			error = create_error;
 			goto out;
 		}
->>>>>>> 9450d57e
 		goto looked_up;
 	}
 
