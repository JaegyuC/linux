/*
 * linux/arch/arm/mach-omap2/board-rx51-peripherals.c
 *
 * Copyright (C) 2008-2009 Nokia
 *
 * This program is free software; you can redistribute it and/or modify
 * it under the terms of the GNU General Public License version 2 as
 * published by the Free Software Foundation.
 */

#include <linux/kernel.h>
#include <linux/init.h>
#include <linux/platform_device.h>
#include <linux/input.h>
#include <linux/input/matrix_keypad.h>
#include <linux/spi/spi.h>
#include <linux/wl12xx.h>
#include <linux/i2c.h>
#include <linux/i2c/twl.h>
#include <linux/clk.h>
#include <linux/delay.h>
#include <linux/regulator/machine.h>
#include <linux/gpio.h>
#include <linux/gpio_keys.h>
#include <linux/mmc/host.h>
#include <linux/power/isp1704_charger.h>

#include <plat/mcspi.h>
#include <plat/board.h>
#include <plat/common.h>
#include <plat/dma.h>
#include <plat/gpmc.h>
#include <plat/onenand.h>
#include <plat/gpmc-smc91x.h>

#include <mach/board-rx51.h>

#include <sound/tlv320aic3x.h>
#include <sound/tpa6130a2-plat.h>
#include <media/radio-si4713.h>
#include <media/si4713.h>
#include <linux/leds-lp5523.h>

#include <../drivers/staging/iio/light/tsl2563.h>

#include "mux.h"
#include "hsmmc.h"
#include "common-board-devices.h"

#define SYSTEM_REV_B_USES_VAUX3	0x1699
#define SYSTEM_REV_S_USES_VAUX3 0x8

#define RX51_WL1251_POWER_GPIO		87
#define RX51_WL1251_IRQ_GPIO		42
#define RX51_FMTX_RESET_GPIO		163
#define RX51_FMTX_IRQ			53
#define RX51_LP5523_CHIP_EN_GPIO	41

#define RX51_USB_TRANSCEIVER_RST_GPIO	67

/* list all spi devices here */
enum {
	RX51_SPI_WL1251,
	RX51_SPI_MIPID,		/* LCD panel */
	RX51_SPI_TSC2005,	/* Touch Controller */
};

static struct wl12xx_platform_data wl1251_pdata;

#if defined(CONFIG_SENSORS_TSL2563) || defined(CONFIG_SENSORS_TSL2563_MODULE)
static struct tsl2563_platform_data rx51_tsl2563_platform_data = {
	.cover_comp_gain = 16,
};
#endif

#if defined(CONFIG_LEDS_LP5523) || defined(CONFIG_LEDS_LP5523_MODULE)
static struct lp5523_led_config rx51_lp5523_led_config[] = {
	{
		.chan_nr	= 0,
		.led_current	= 50,
	}, {
		.chan_nr	= 1,
		.led_current	= 50,
	}, {
		.chan_nr	= 2,
		.led_current	= 50,
	}, {
		.chan_nr	= 3,
		.led_current	= 50,
	}, {
		.chan_nr	= 4,
		.led_current	= 50,
	}, {
		.chan_nr	= 5,
		.led_current	= 50,
	}, {
		.chan_nr	= 6,
		.led_current	= 50,
	}, {
		.chan_nr	= 7,
		.led_current	= 50,
	}, {
		.chan_nr	= 8,
		.led_current	= 50,
	}
};

static int rx51_lp5523_setup(void)
{
	return gpio_request_one(RX51_LP5523_CHIP_EN_GPIO, GPIOF_DIR_OUT,
			"lp5523_enable");
}

static void rx51_lp5523_release(void)
{
	gpio_free(RX51_LP5523_CHIP_EN_GPIO);
}

static void rx51_lp5523_enable(bool state)
{
	gpio_set_value(RX51_LP5523_CHIP_EN_GPIO, !!state);
}

static struct lp5523_platform_data rx51_lp5523_platform_data = {
	.led_config		= rx51_lp5523_led_config,
	.num_channels		= ARRAY_SIZE(rx51_lp5523_led_config),
	.clock_mode		= LP5523_CLOCK_AUTO,
	.setup_resources	= rx51_lp5523_setup,
	.release_resources	= rx51_lp5523_release,
	.enable			= rx51_lp5523_enable,
};
#endif

static struct omap2_mcspi_device_config wl1251_mcspi_config = {
	.turbo_mode	= 0,
	.single_channel	= 1,
};

static struct omap2_mcspi_device_config mipid_mcspi_config = {
	.turbo_mode	= 0,
	.single_channel	= 1,
};

static struct omap2_mcspi_device_config tsc2005_mcspi_config = {
	.turbo_mode	= 0,
	.single_channel	= 1,
};

static struct spi_board_info rx51_peripherals_spi_board_info[] __initdata = {
	[RX51_SPI_WL1251] = {
		.modalias		= "wl1251",
		.bus_num		= 4,
		.chip_select		= 0,
		.max_speed_hz   	= 48000000,
		.mode                   = SPI_MODE_3,
		.controller_data	= &wl1251_mcspi_config,
		.platform_data		= &wl1251_pdata,
	},
	[RX51_SPI_MIPID] = {
		.modalias		= "acx565akm",
		.bus_num		= 1,
		.chip_select		= 2,
		.max_speed_hz		= 6000000,
		.controller_data	= &mipid_mcspi_config,
	},
	[RX51_SPI_TSC2005] = {
		.modalias		= "tsc2005",
		.bus_num		= 1,
		.chip_select		= 0,
		/* .irq = OMAP_GPIO_IRQ(RX51_TSC2005_IRQ_GPIO),*/
		.max_speed_hz		= 6000000,
		.controller_data	= &tsc2005_mcspi_config,
		/* .platform_data = &tsc2005_config,*/
	},
};

static void rx51_charger_set_power(bool on)
{
	gpio_set_value(RX51_USB_TRANSCEIVER_RST_GPIO, on);
}

static struct isp1704_charger_data rx51_charger_data = {
	.set_power	= rx51_charger_set_power,
};

static struct platform_device rx51_charger_device = {
	.name	= "isp1704_charger",
	.dev	= {
		.platform_data = &rx51_charger_data,
	},
};

static void __init rx51_charger_init(void)
{
	WARN_ON(gpio_request_one(RX51_USB_TRANSCEIVER_RST_GPIO,
		GPIOF_OUT_INIT_LOW, "isp1704_reset"));

	platform_device_register(&rx51_charger_device);
}

#if defined(CONFIG_KEYBOARD_GPIO) || defined(CONFIG_KEYBOARD_GPIO_MODULE)

#define RX51_GPIO_CAMERA_LENS_COVER	110
#define RX51_GPIO_CAMERA_FOCUS		68
#define RX51_GPIO_CAMERA_CAPTURE	69
#define RX51_GPIO_KEYPAD_SLIDE		71
#define RX51_GPIO_LOCK_BUTTON		113
#define RX51_GPIO_PROXIMITY		89

#define RX51_GPIO_DEBOUNCE_TIMEOUT	10

static struct gpio_keys_button rx51_gpio_keys[] = {
	{
		.desc			= "Camera Lens Cover",
		.type			= EV_SW,
		.code			= SW_CAMERA_LENS_COVER,
		.gpio			= RX51_GPIO_CAMERA_LENS_COVER,
		.active_low		= 1,
		.debounce_interval	= RX51_GPIO_DEBOUNCE_TIMEOUT,
	}, {
		.desc			= "Camera Focus",
		.type			= EV_KEY,
		.code			= KEY_CAMERA_FOCUS,
		.gpio			= RX51_GPIO_CAMERA_FOCUS,
		.active_low		= 1,
		.debounce_interval	= RX51_GPIO_DEBOUNCE_TIMEOUT,
	}, {
		.desc			= "Camera Capture",
		.type			= EV_KEY,
		.code			= KEY_CAMERA,
		.gpio			= RX51_GPIO_CAMERA_CAPTURE,
		.active_low		= 1,
		.debounce_interval	= RX51_GPIO_DEBOUNCE_TIMEOUT,
	}, {
		.desc			= "Lock Button",
		.type			= EV_KEY,
		.code			= KEY_SCREENLOCK,
		.gpio			= RX51_GPIO_LOCK_BUTTON,
		.active_low		= 1,
		.debounce_interval	= RX51_GPIO_DEBOUNCE_TIMEOUT,
	}, {
		.desc			= "Keypad Slide",
		.type			= EV_SW,
		.code			= SW_KEYPAD_SLIDE,
		.gpio			= RX51_GPIO_KEYPAD_SLIDE,
		.active_low		= 1,
		.debounce_interval	= RX51_GPIO_DEBOUNCE_TIMEOUT,
	}, {
		.desc			= "Proximity Sensor",
		.type			= EV_SW,
		.code			= SW_FRONT_PROXIMITY,
		.gpio			= RX51_GPIO_PROXIMITY,
		.active_low		= 0,
		.debounce_interval	= RX51_GPIO_DEBOUNCE_TIMEOUT,
	}
};

static struct gpio_keys_platform_data rx51_gpio_keys_data = {
	.buttons	= rx51_gpio_keys,
	.nbuttons	= ARRAY_SIZE(rx51_gpio_keys),
};

static struct platform_device rx51_gpio_keys_device = {
	.name	= "gpio-keys",
	.id	= -1,
	.dev	= {
		.platform_data	= &rx51_gpio_keys_data,
	},
};

static void __init rx51_add_gpio_keys(void)
{
	platform_device_register(&rx51_gpio_keys_device);
}
#else
static void __init rx51_add_gpio_keys(void)
{
}
#endif /* CONFIG_KEYBOARD_GPIO || CONFIG_KEYBOARD_GPIO_MODULE */

static uint32_t board_keymap[] = {
	/*
	 * Note that KEY(x, 8, KEY_XXX) entries represent "entrire row
	 * connected to the ground" matrix state.
	 */
	KEY(0, 0, KEY_Q),
	KEY(0, 1, KEY_O),
	KEY(0, 2, KEY_P),
	KEY(0, 3, KEY_COMMA),
	KEY(0, 4, KEY_BACKSPACE),
	KEY(0, 6, KEY_A),
	KEY(0, 7, KEY_S),

	KEY(1, 0, KEY_W),
	KEY(1, 1, KEY_D),
	KEY(1, 2, KEY_F),
	KEY(1, 3, KEY_G),
	KEY(1, 4, KEY_H),
	KEY(1, 5, KEY_J),
	KEY(1, 6, KEY_K),
	KEY(1, 7, KEY_L),

	KEY(2, 0, KEY_E),
	KEY(2, 1, KEY_DOT),
	KEY(2, 2, KEY_UP),
	KEY(2, 3, KEY_ENTER),
	KEY(2, 5, KEY_Z),
	KEY(2, 6, KEY_X),
	KEY(2, 7, KEY_C),
	KEY(2, 8, KEY_F9),

	KEY(3, 0, KEY_R),
	KEY(3, 1, KEY_V),
	KEY(3, 2, KEY_B),
	KEY(3, 3, KEY_N),
	KEY(3, 4, KEY_M),
	KEY(3, 5, KEY_SPACE),
	KEY(3, 6, KEY_SPACE),
	KEY(3, 7, KEY_LEFT),

	KEY(4, 0, KEY_T),
	KEY(4, 1, KEY_DOWN),
	KEY(4, 2, KEY_RIGHT),
	KEY(4, 4, KEY_LEFTCTRL),
	KEY(4, 5, KEY_RIGHTALT),
	KEY(4, 6, KEY_LEFTSHIFT),
	KEY(4, 8, KEY_F10),

	KEY(5, 0, KEY_Y),
	KEY(5, 8, KEY_F11),

	KEY(6, 0, KEY_U),

	KEY(7, 0, KEY_I),
	KEY(7, 1, KEY_F7),
	KEY(7, 2, KEY_F8),
};

static struct matrix_keymap_data board_map_data = {
	.keymap			= board_keymap,
	.keymap_size		= ARRAY_SIZE(board_keymap),
};

static struct twl4030_keypad_data rx51_kp_data = {
	.keymap_data	= &board_map_data,
	.rows		= 8,
	.cols		= 8,
	.rep		= 1,
};

/* Enable input logic and pull all lines up when eMMC is on. */
static struct omap_board_mux rx51_mmc2_on_mux[] = {
	OMAP3_MUX(SDMMC2_CMD, OMAP_PIN_INPUT_PULLUP | OMAP_MUX_MODE0),
	OMAP3_MUX(SDMMC2_DAT0, OMAP_PIN_INPUT_PULLUP | OMAP_MUX_MODE0),
	OMAP3_MUX(SDMMC2_DAT1, OMAP_PIN_INPUT_PULLUP | OMAP_MUX_MODE0),
	OMAP3_MUX(SDMMC2_DAT2, OMAP_PIN_INPUT_PULLUP | OMAP_MUX_MODE0),
	OMAP3_MUX(SDMMC2_DAT3, OMAP_PIN_INPUT_PULLUP | OMAP_MUX_MODE0),
	OMAP3_MUX(SDMMC2_DAT4, OMAP_PIN_INPUT_PULLUP | OMAP_MUX_MODE0),
	OMAP3_MUX(SDMMC2_DAT5, OMAP_PIN_INPUT_PULLUP | OMAP_MUX_MODE0),
	OMAP3_MUX(SDMMC2_DAT6, OMAP_PIN_INPUT_PULLUP | OMAP_MUX_MODE0),
	OMAP3_MUX(SDMMC2_DAT7, OMAP_PIN_INPUT_PULLUP | OMAP_MUX_MODE0),
	{ .reg_offset = OMAP_MUX_TERMINATOR },
};

/* Disable input logic and pull all lines down when eMMC is off. */
static struct omap_board_mux rx51_mmc2_off_mux[] = {
	OMAP3_MUX(SDMMC2_CMD, OMAP_PULL_ENA | OMAP_MUX_MODE0),
	OMAP3_MUX(SDMMC2_DAT0, OMAP_PULL_ENA | OMAP_MUX_MODE0),
	OMAP3_MUX(SDMMC2_DAT1, OMAP_PULL_ENA | OMAP_MUX_MODE0),
	OMAP3_MUX(SDMMC2_DAT2, OMAP_PULL_ENA | OMAP_MUX_MODE0),
	OMAP3_MUX(SDMMC2_DAT3, OMAP_PULL_ENA | OMAP_MUX_MODE0),
	OMAP3_MUX(SDMMC2_DAT4, OMAP_PULL_ENA | OMAP_MUX_MODE0),
	OMAP3_MUX(SDMMC2_DAT5, OMAP_PULL_ENA | OMAP_MUX_MODE0),
	OMAP3_MUX(SDMMC2_DAT6, OMAP_PULL_ENA | OMAP_MUX_MODE0),
	OMAP3_MUX(SDMMC2_DAT7, OMAP_PULL_ENA | OMAP_MUX_MODE0),
	{ .reg_offset = OMAP_MUX_TERMINATOR },
};

static struct omap_mux_partition *partition;

/*
 * Current flows to eMMC when eMMC is off and the data lines are pulled up,
 * so pull them down. N.B. we pull 8 lines because we are using 8 lines.
 */
static void rx51_mmc2_remux(struct device *dev, int slot, int power_on)
{
	if (power_on)
		omap_mux_write_array(partition, rx51_mmc2_on_mux);
	else
		omap_mux_write_array(partition, rx51_mmc2_off_mux);
}

static struct omap2_hsmmc_info mmc[] __initdata = {
	{
		.name		= "external",
		.mmc		= 1,
		.caps		= MMC_CAP_4_BIT_DATA,
		.cover_only	= true,
		.gpio_cd	= 160,
		.gpio_wp	= -EINVAL,
		.power_saving	= true,
	},
	{
		.name		= "internal",
		.mmc		= 2,
		.caps		= MMC_CAP_4_BIT_DATA | MMC_CAP_8_BIT_DATA,
						/* See also rx51_mmc2_remux */
		.gpio_cd	= -EINVAL,
		.gpio_wp	= -EINVAL,
		.nonremovable	= true,
		.power_saving	= true,
		.remux		= rx51_mmc2_remux,
	},
	{}	/* Terminator */
};

static struct regulator_consumer_supply rx51_vmmc1_supply[] = {
	REGULATOR_SUPPLY("vmmc", "omap_hsmmc.0"),
};

static struct regulator_consumer_supply rx51_vaux3_supply[] = {
	REGULATOR_SUPPLY("vmmc", "omap_hsmmc.1"),
};

static struct regulator_consumer_supply rx51_vsim_supply[] = {
	REGULATOR_SUPPLY("vmmc_aux", "omap_hsmmc.1"),
};

static struct regulator_consumer_supply rx51_vmmc2_supplies[] = {
	/* tlv320aic3x analog supplies */
	REGULATOR_SUPPLY("AVDD", "2-0018"),
	REGULATOR_SUPPLY("DRVDD", "2-0018"),
	REGULATOR_SUPPLY("AVDD", "2-0019"),
	REGULATOR_SUPPLY("DRVDD", "2-0019"),
	/* tpa6130a2 */
	REGULATOR_SUPPLY("Vdd", "2-0060"),
	/* Keep vmmc as last item. It is not iterated for newer boards */
	REGULATOR_SUPPLY("vmmc", "omap_hsmmc.1"),
};

static struct regulator_consumer_supply rx51_vio_supplies[] = {
	/* tlv320aic3x digital supplies */
	REGULATOR_SUPPLY("IOVDD", "2-0018"),
	REGULATOR_SUPPLY("DVDD", "2-0018"),
	REGULATOR_SUPPLY("IOVDD", "2-0019"),
	REGULATOR_SUPPLY("DVDD", "2-0019"),
	/* Si4713 IO supply */
	REGULATOR_SUPPLY("vio", "2-0063"),
};

static struct regulator_consumer_supply rx51_vaux1_consumers[] = {
	REGULATOR_SUPPLY("vdds_sdi", "omapdss"),
	/* Si4713 supply */
	REGULATOR_SUPPLY("vdd", "2-0063"),
};

static struct regulator_init_data rx51_vaux1 = {
	.constraints = {
		.name			= "V28",
		.min_uV			= 2800000,
		.max_uV			= 2800000,
		.always_on		= true, /* due battery cover sensor */
		.valid_modes_mask	= REGULATOR_MODE_NORMAL
					| REGULATOR_MODE_STANDBY,
		.valid_ops_mask		= REGULATOR_CHANGE_MODE
					| REGULATOR_CHANGE_STATUS,
	},
	.num_consumer_supplies	= ARRAY_SIZE(rx51_vaux1_consumers),
	.consumer_supplies	= rx51_vaux1_consumers,
};

static struct regulator_init_data rx51_vaux2 = {
	.constraints = {
		.name			= "VCSI",
		.min_uV			= 1800000,
		.max_uV			= 1800000,
		.valid_modes_mask	= REGULATOR_MODE_NORMAL
					| REGULATOR_MODE_STANDBY,
		.valid_ops_mask		= REGULATOR_CHANGE_MODE
					| REGULATOR_CHANGE_STATUS,
	},
};

/* VAUX3 - adds more power to VIO_18 rail */
static struct regulator_init_data rx51_vaux3_cam = {
	.constraints = {
		.name			= "VCAM_DIG_18",
		.min_uV			= 1800000,
		.max_uV			= 1800000,
		.apply_uV		= true,
		.valid_modes_mask	= REGULATOR_MODE_NORMAL
					| REGULATOR_MODE_STANDBY,
		.valid_ops_mask		= REGULATOR_CHANGE_MODE
					| REGULATOR_CHANGE_STATUS,
	},
};

static struct regulator_init_data rx51_vaux3_mmc = {
	.constraints = {
		.name			= "VMMC2_30",
		.min_uV			= 2800000,
		.max_uV			= 3000000,
		.apply_uV		= true,
		.valid_modes_mask	= REGULATOR_MODE_NORMAL
					| REGULATOR_MODE_STANDBY,
		.valid_ops_mask		= REGULATOR_CHANGE_VOLTAGE
					| REGULATOR_CHANGE_MODE
					| REGULATOR_CHANGE_STATUS,
	},
	.num_consumer_supplies	= ARRAY_SIZE(rx51_vaux3_supply),
	.consumer_supplies	= rx51_vaux3_supply,
};

static struct regulator_init_data rx51_vaux4 = {
	.constraints = {
		.name			= "VCAM_ANA_28",
		.min_uV			= 2800000,
		.max_uV			= 2800000,
		.apply_uV		= true,
		.valid_modes_mask	= REGULATOR_MODE_NORMAL
					| REGULATOR_MODE_STANDBY,
		.valid_ops_mask		= REGULATOR_CHANGE_MODE
					| REGULATOR_CHANGE_STATUS,
	},
};

static struct regulator_init_data rx51_vmmc1 = {
	.constraints = {
		.min_uV			= 1850000,
		.max_uV			= 3150000,
		.valid_modes_mask	= REGULATOR_MODE_NORMAL
					| REGULATOR_MODE_STANDBY,
		.valid_ops_mask		= REGULATOR_CHANGE_VOLTAGE
					| REGULATOR_CHANGE_MODE
					| REGULATOR_CHANGE_STATUS,
	},
	.num_consumer_supplies	= ARRAY_SIZE(rx51_vmmc1_supply),
	.consumer_supplies	= rx51_vmmc1_supply,
};

static struct regulator_init_data rx51_vmmc2 = {
	.constraints = {
		.name			= "V28_A",
		.min_uV			= 2800000,
		.max_uV			= 3000000,
		.always_on		= true, /* due VIO leak to AIC34 VDDs */
		.apply_uV		= true,
		.valid_modes_mask	= REGULATOR_MODE_NORMAL
					| REGULATOR_MODE_STANDBY,
		.valid_ops_mask		= REGULATOR_CHANGE_VOLTAGE
					| REGULATOR_CHANGE_MODE
					| REGULATOR_CHANGE_STATUS,
	},
	.num_consumer_supplies	= ARRAY_SIZE(rx51_vmmc2_supplies),
	.consumer_supplies	= rx51_vmmc2_supplies,
};

static struct regulator_init_data rx51_vpll1 = {
	.constraints = {
		.name			= "VPLL",
		.min_uV			= 1800000,
		.max_uV			= 1800000,
		.apply_uV		= true,
		.always_on		= true,
		.valid_modes_mask	= REGULATOR_MODE_NORMAL
					| REGULATOR_MODE_STANDBY,
		.valid_ops_mask		= REGULATOR_CHANGE_MODE,
	},
};

static struct regulator_init_data rx51_vpll2 = {
	.constraints = {
		.name			= "VSDI_CSI",
		.min_uV			= 1800000,
		.max_uV			= 1800000,
		.apply_uV		= true,
		.always_on		= true,
		.valid_modes_mask	= REGULATOR_MODE_NORMAL
					| REGULATOR_MODE_STANDBY,
		.valid_ops_mask		= REGULATOR_CHANGE_MODE,
	},
<<<<<<< HEAD
=======
};

static struct regulator_init_data rx51_vsim = {
	.constraints = {
		.name			= "VMMC2_IO_18",
		.min_uV			= 1800000,
		.max_uV			= 1800000,
		.apply_uV		= true,
		.valid_modes_mask	= REGULATOR_MODE_NORMAL
					| REGULATOR_MODE_STANDBY,
		.valid_ops_mask		= REGULATOR_CHANGE_MODE
					| REGULATOR_CHANGE_STATUS,
	},
>>>>>>> 5ddac6bc
	.num_consumer_supplies	= ARRAY_SIZE(rx51_vsim_supply),
	.consumer_supplies	= rx51_vsim_supply,
};

static struct regulator_init_data rx51_vio = {
	.constraints = {
		.min_uV			= 1800000,
		.max_uV			= 1800000,
		.valid_modes_mask	= REGULATOR_MODE_NORMAL
					| REGULATOR_MODE_STANDBY,
		.valid_ops_mask		= REGULATOR_CHANGE_VOLTAGE
					| REGULATOR_CHANGE_MODE
					| REGULATOR_CHANGE_STATUS,
	},
	.num_consumer_supplies	= ARRAY_SIZE(rx51_vio_supplies),
	.consumer_supplies	= rx51_vio_supplies,
};

static struct regulator_init_data rx51_vintana1 = {
	.constraints = {
		.name			= "VINTANA1",
		.min_uV			= 1500000,
		.max_uV			= 1500000,
		.always_on		= true,
		.valid_modes_mask	= REGULATOR_MODE_NORMAL
					| REGULATOR_MODE_STANDBY,
		.valid_ops_mask		= REGULATOR_CHANGE_MODE,
	},
};

static struct regulator_init_data rx51_vintana2 = {
	.constraints = {
		.name			= "VINTANA2",
		.min_uV			= 2750000,
		.max_uV			= 2750000,
		.apply_uV		= true,
		.always_on		= true,
		.valid_modes_mask	= REGULATOR_MODE_NORMAL
					| REGULATOR_MODE_STANDBY,
		.valid_ops_mask		= REGULATOR_CHANGE_MODE,
	},
};

static struct regulator_init_data rx51_vintdig = {
	.constraints = {
		.name			= "VINTDIG",
		.min_uV			= 1500000,
		.max_uV			= 1500000,
		.always_on		= true,
		.valid_modes_mask	= REGULATOR_MODE_NORMAL
					| REGULATOR_MODE_STANDBY,
		.valid_ops_mask		= REGULATOR_CHANGE_MODE,
	},
};

static struct si4713_platform_data rx51_si4713_i2c_data __initdata_or_module = {
	.gpio_reset	= RX51_FMTX_RESET_GPIO,
};

static struct i2c_board_info rx51_si4713_board_info __initdata_or_module = {
	I2C_BOARD_INFO("si4713", SI4713_I2C_ADDR_BUSEN_HIGH),
	.platform_data	= &rx51_si4713_i2c_data,
};

static struct radio_si4713_platform_data rx51_si4713_data __initdata_or_module = {
	.i2c_bus	= 2,
	.subdev_board_info = &rx51_si4713_board_info,
};

static struct platform_device rx51_si4713_dev = {
	.name	= "radio-si4713",
	.id	= -1,
	.dev	= {
		.platform_data	= &rx51_si4713_data,
	},
};

static __init void rx51_init_si4713(void)
{
	int err;

	err = gpio_request_one(RX51_FMTX_IRQ, GPIOF_DIR_IN, "si4713 irq");
	if (err) {
		printk(KERN_ERR "Cannot request si4713 irq gpio. %d\n", err);
		return;
	}
	rx51_si4713_board_info.irq = gpio_to_irq(RX51_FMTX_IRQ);
	platform_device_register(&rx51_si4713_dev);
}

static int rx51_twlgpio_setup(struct device *dev, unsigned gpio, unsigned n)
{
	/* FIXME this gpio setup is just a placeholder for now */
	gpio_request_one(gpio + 6, GPIOF_OUT_INIT_LOW, "backlight_pwm");
	gpio_request_one(gpio + 7, GPIOF_OUT_INIT_LOW, "speaker_en");

	return 0;
}

static struct twl4030_gpio_platform_data rx51_gpio_data = {
	.gpio_base		= OMAP_MAX_GPIO_LINES,
	.irq_base		= TWL4030_GPIO_IRQ_BASE,
	.irq_end		= TWL4030_GPIO_IRQ_END,
	.pulldowns		= BIT(0) | BIT(1) | BIT(2) | BIT(3)
				| BIT(4) | BIT(5)
				| BIT(8) | BIT(9) | BIT(10) | BIT(11)
				| BIT(12) | BIT(13) | BIT(14) | BIT(15)
				| BIT(16) | BIT(17) ,
	.setup			= rx51_twlgpio_setup,
};

static struct twl4030_ins sleep_on_seq[] __initdata = {
/*
 * Turn off everything
 */
	{MSG_BROADCAST(DEV_GRP_NULL, RES_GRP_ALL, 1, 0, RES_STATE_SLEEP), 2},
};

static struct twl4030_script sleep_on_script __initdata = {
	.script = sleep_on_seq,
	.size   = ARRAY_SIZE(sleep_on_seq),
	.flags  = TWL4030_SLEEP_SCRIPT,
};

static struct twl4030_ins wakeup_seq[] __initdata = {
/*
 * Reenable everything
 */
	{MSG_BROADCAST(DEV_GRP_NULL, RES_GRP_ALL, 1, 0, RES_STATE_ACTIVE), 2},
};

static struct twl4030_script wakeup_script __initdata = {
	.script	= wakeup_seq,
	.size	= ARRAY_SIZE(wakeup_seq),
	.flags	= TWL4030_WAKEUP12_SCRIPT,
};

static struct twl4030_ins wakeup_p3_seq[] __initdata = {
/*
 * Reenable everything
 */
	{MSG_BROADCAST(DEV_GRP_NULL, RES_GRP_ALL, 1, 0, RES_STATE_ACTIVE), 2},
};

static struct twl4030_script wakeup_p3_script __initdata = {
	.script	= wakeup_p3_seq,
	.size	= ARRAY_SIZE(wakeup_p3_seq),
	.flags	= TWL4030_WAKEUP3_SCRIPT,
};

static struct twl4030_ins wrst_seq[] __initdata = {
/*
 * Reset twl4030.
 * Reset VDD1 regulator.
 * Reset VDD2 regulator.
 * Reset VPLL1 regulator.
 * Enable sysclk output.
 * Reenable twl4030.
 */
	{MSG_SINGULAR(DEV_GRP_NULL, RES_RESET, RES_STATE_OFF), 2},
	{MSG_BROADCAST(DEV_GRP_NULL, RES_GRP_ALL, 0, 1, RES_STATE_ACTIVE),
		0x13},
	{MSG_BROADCAST(DEV_GRP_NULL, RES_GRP_PP, 0, 3, RES_STATE_OFF), 0x13},
	{MSG_SINGULAR(DEV_GRP_NULL, RES_VDD1, RES_STATE_WRST), 0x13},
	{MSG_SINGULAR(DEV_GRP_NULL, RES_VDD2, RES_STATE_WRST), 0x13},
	{MSG_SINGULAR(DEV_GRP_NULL, RES_VPLL1, RES_STATE_WRST), 0x35},
	{MSG_SINGULAR(DEV_GRP_P3, RES_HFCLKOUT, RES_STATE_ACTIVE), 2},
	{MSG_SINGULAR(DEV_GRP_NULL, RES_RESET, RES_STATE_ACTIVE), 2},
};

static struct twl4030_script wrst_script __initdata = {
	.script = wrst_seq,
	.size   = ARRAY_SIZE(wrst_seq),
	.flags  = TWL4030_WRST_SCRIPT,
};

static struct twl4030_script *twl4030_scripts[] __initdata = {
	/* wakeup12 script should be loaded before sleep script, otherwise a
	   board might hit retention before loading of wakeup script is
	   completed. This can cause boot failures depending on timing issues.
	*/
	&wakeup_script,
	&sleep_on_script,
	&wakeup_p3_script,
	&wrst_script,
};

static struct twl4030_resconfig twl4030_rconfig[] __initdata = {
	{ .resource = RES_VDD1, .devgroup = -1,
	  .type = 1, .type2 = -1, .remap_off = RES_STATE_OFF,
	  .remap_sleep = RES_STATE_OFF
	},
	{ .resource = RES_VDD2, .devgroup = -1,
	  .type = 1, .type2 = -1, .remap_off = RES_STATE_OFF,
	  .remap_sleep = RES_STATE_OFF
	},
	{ .resource = RES_VPLL1, .devgroup = -1,
	  .type = 1, .type2 = -1, .remap_off = RES_STATE_OFF,
	  .remap_sleep = RES_STATE_OFF
	},
	{ .resource = RES_VPLL2, .devgroup = -1,
	  .type = -1, .type2 = 3, .remap_off = -1, .remap_sleep = -1
	},
	{ .resource = RES_VAUX1, .devgroup = -1,
	  .type = -1, .type2 = 3, .remap_off = -1, .remap_sleep = -1
	},
	{ .resource = RES_VAUX2, .devgroup = -1,
	  .type = -1, .type2 = 3, .remap_off = -1, .remap_sleep = -1
	},
	{ .resource = RES_VAUX3, .devgroup = -1,
	  .type = -1, .type2 = 3, .remap_off = -1, .remap_sleep = -1
	},
	{ .resource = RES_VAUX4, .devgroup = -1,
	  .type = -1, .type2 = 3, .remap_off = -1, .remap_sleep = -1
	},
	{ .resource = RES_VMMC1, .devgroup = -1,
	  .type = -1, .type2 = 3, .remap_off = -1, .remap_sleep = -1
	},
	{ .resource = RES_VMMC2, .devgroup = -1,
	  .type = -1, .type2 = 3, .remap_off = -1, .remap_sleep = -1
	},
	{ .resource = RES_VDAC, .devgroup = -1,
	  .type = -1, .type2 = 3, .remap_off = -1, .remap_sleep = -1
	},
	{ .resource = RES_VSIM, .devgroup = -1,
	  .type = -1, .type2 = 3, .remap_off = -1, .remap_sleep = -1
	},
	{ .resource = RES_VINTANA1, .devgroup = DEV_GRP_P1 | DEV_GRP_P3,
	  .type = -1, .type2 = -1, .remap_off = -1, .remap_sleep = -1
	},
	{ .resource = RES_VINTANA2, .devgroup = DEV_GRP_P1 | DEV_GRP_P3,
	  .type = 1, .type2 = -1, .remap_off = -1, .remap_sleep = -1
	},
	{ .resource = RES_VINTDIG, .devgroup = DEV_GRP_P1 | DEV_GRP_P3,
	  .type = -1, .type2 = -1, .remap_off = -1, .remap_sleep = -1
	},
	{ .resource = RES_VIO, .devgroup = DEV_GRP_P3,
	  .type = 1, .type2 = -1, .remap_off = -1, .remap_sleep = -1
	},
	{ .resource = RES_CLKEN, .devgroup = DEV_GRP_P1 | DEV_GRP_P3,
	  .type = 1, .type2 = -1 , .remap_off = -1, .remap_sleep = -1
	},
	{ .resource = RES_REGEN, .devgroup = DEV_GRP_P1 | DEV_GRP_P3,
	  .type = 1, .type2 = -1, .remap_off = -1, .remap_sleep = -1
	},
	{ .resource = RES_NRES_PWRON, .devgroup = DEV_GRP_P1 | DEV_GRP_P3,
	  .type = 1, .type2 = -1, .remap_off = -1, .remap_sleep = -1
	},
	{ .resource = RES_SYSEN, .devgroup = DEV_GRP_P1 | DEV_GRP_P3,
	  .type = 1, .type2 = -1, .remap_off = -1, .remap_sleep = -1
	},
	{ .resource = RES_HFCLKOUT, .devgroup = DEV_GRP_P3,
	  .type = 1, .type2 = -1, .remap_off = -1, .remap_sleep = -1
	},
	{ .resource = RES_32KCLKOUT, .devgroup = -1,
	  .type = 1, .type2 = -1, .remap_off = -1, .remap_sleep = -1
	},
	{ .resource = RES_RESET, .devgroup = -1,
	  .type = 1, .type2 = -1, .remap_off = -1, .remap_sleep = -1
	},
	{ .resource = RES_MAIN_REF, .devgroup = -1,
	  .type = 1, .type2 = -1, .remap_off = -1, .remap_sleep = -1
	},
	{ 0, 0},
};

static struct twl4030_power_data rx51_t2scripts_data __initdata = {
	.scripts        = twl4030_scripts,
	.num = ARRAY_SIZE(twl4030_scripts),
	.resource_config = twl4030_rconfig,
};

struct twl4030_codec_vibra_data rx51_vibra_data __initdata = {
	.coexist	= 0,
};

struct twl4030_codec_data rx51_codec_data __initdata = {
	.audio_mclk	= 26000000,
	.vibra		= &rx51_vibra_data,
};

static struct twl4030_platform_data rx51_twldata __initdata = {
	/* platform_data for children goes here */
	.gpio			= &rx51_gpio_data,
	.keypad			= &rx51_kp_data,
	.power			= &rx51_t2scripts_data,
	.codec			= &rx51_codec_data,

	.vaux1			= &rx51_vaux1,
	.vaux2			= &rx51_vaux2,
	.vaux4			= &rx51_vaux4,
	.vmmc1			= &rx51_vmmc1,
	.vpll1			= &rx51_vpll1,
	.vpll2			= &rx51_vpll2,
	.vsim			= &rx51_vsim,
<<<<<<< HEAD
=======
	.vintana1		= &rx51_vintana1,
	.vintana2		= &rx51_vintana2,
	.vintdig		= &rx51_vintdig,
>>>>>>> 5ddac6bc
	.vio			= &rx51_vio,
};

static struct tpa6130a2_platform_data rx51_tpa6130a2_data __initdata_or_module = {
	.id			= TPA6130A2,
	.power_gpio		= 98,
};

/* Audio setup data */
static struct aic3x_setup_data rx51_aic34_setup = {
	.gpio_func[0] = AIC3X_GPIO1_FUNC_DISABLED,
	.gpio_func[1] = AIC3X_GPIO2_FUNC_DIGITAL_MIC_INPUT,
};

static struct aic3x_pdata rx51_aic3x_data = {
	.setup = &rx51_aic34_setup,
	.gpio_reset = 60,
};

static struct aic3x_pdata rx51_aic3x_data2 = {
	.gpio_reset = 60,
};

static struct i2c_board_info __initdata rx51_peripherals_i2c_board_info_2[] = {
	{
		I2C_BOARD_INFO("tlv320aic3x", 0x18),
		.platform_data = &rx51_aic3x_data,
	},
	{
		I2C_BOARD_INFO("tlv320aic3x", 0x19),
		.platform_data = &rx51_aic3x_data2,
	},
#if defined(CONFIG_SENSORS_TSL2563) || defined(CONFIG_SENSORS_TSL2563_MODULE)
	{
		I2C_BOARD_INFO("tsl2563", 0x29),
		.platform_data = &rx51_tsl2563_platform_data,
	},
#endif
#if defined(CONFIG_LEDS_LP5523) || defined(CONFIG_LEDS_LP5523_MODULE)
	{
		I2C_BOARD_INFO("lp5523", 0x32),
		.platform_data  = &rx51_lp5523_platform_data,
	},
#endif
	{
		I2C_BOARD_INFO("tpa6130a2", 0x60),
		.platform_data = &rx51_tpa6130a2_data,
	}
};

static int __init rx51_i2c_init(void)
{
	if ((system_rev >= SYSTEM_REV_S_USES_VAUX3 && system_rev < 0x100) ||
	    system_rev >= SYSTEM_REV_B_USES_VAUX3) {
		rx51_twldata.vaux3 = &rx51_vaux3_mmc;
		/* Only older boards use VMMC2 for internal MMC */
		rx51_vmmc2.num_consumer_supplies--;
	} else {
		rx51_twldata.vaux3 = &rx51_vaux3_cam;
	}
	rx51_twldata.vmmc2 = &rx51_vmmc2;
	omap3_pmic_get_config(&rx51_twldata,
			TWL_COMMON_PDATA_USB | TWL_COMMON_PDATA_MADC,
			TWL_COMMON_REGULATOR_VDAC);

	rx51_twldata.vdac->constraints.apply_uV = true;
	rx51_twldata.vdac->constraints.name = "VDAC";

	omap_pmic_init(1, 2200, "twl5030", INT_34XX_SYS_NIRQ, &rx51_twldata);
	omap_register_i2c_bus(2, 100, rx51_peripherals_i2c_board_info_2,
			      ARRAY_SIZE(rx51_peripherals_i2c_board_info_2));
	omap_register_i2c_bus(3, 400, NULL, 0);
	return 0;
}

#if defined(CONFIG_MTD_ONENAND_OMAP2) || \
	defined(CONFIG_MTD_ONENAND_OMAP2_MODULE)

static struct mtd_partition onenand_partitions[] = {
	{
		.name           = "bootloader",
		.offset         = 0,
		.size           = 0x20000,
		.mask_flags     = MTD_WRITEABLE,	/* Force read-only */
	},
	{
		.name           = "config",
		.offset         = MTDPART_OFS_APPEND,
		.size           = 0x60000,
	},
	{
		.name           = "log",
		.offset         = MTDPART_OFS_APPEND,
		.size           = 0x40000,
	},
	{
		.name           = "kernel",
		.offset         = MTDPART_OFS_APPEND,
		.size           = 0x200000,
	},
	{
		.name           = "initfs",
		.offset         = MTDPART_OFS_APPEND,
		.size           = 0x200000,
	},
	{
		.name           = "rootfs",
		.offset         = MTDPART_OFS_APPEND,
		.size           = MTDPART_SIZ_FULL,
	},
};

static struct omap_onenand_platform_data board_onenand_data[] = {
	{
		.cs		= 0,
		.gpio_irq	= 65,
		.parts		= onenand_partitions,
		.nr_parts	= ARRAY_SIZE(onenand_partitions),
		.flags		= ONENAND_SYNC_READWRITE,
	}
};
#endif

#if defined(CONFIG_SMC91X) || defined(CONFIG_SMC91X_MODULE)

static struct omap_smc91x_platform_data board_smc91x_data = {
	.cs		= 1,
	.gpio_irq	= 54,
	.gpio_pwrdwn	= 86,
	.gpio_reset	= 164,
	.flags		= GPMC_TIMINGS_SMC91C96 | IORESOURCE_IRQ_HIGHLEVEL,
};

static void __init board_smc91x_init(void)
{
	omap_mux_init_gpio(54, OMAP_PIN_INPUT_PULLDOWN);
	omap_mux_init_gpio(86, OMAP_PIN_OUTPUT);
	omap_mux_init_gpio(164, OMAP_PIN_OUTPUT);

	gpmc_smc91x_init(&board_smc91x_data);
}

#else

static inline void board_smc91x_init(void)
{
}

#endif

static void rx51_wl1251_set_power(bool enable)
{
	gpio_set_value(RX51_WL1251_POWER_GPIO, enable);
}

static struct gpio rx51_wl1251_gpios[] __initdata = {
	{ RX51_WL1251_POWER_GPIO, GPIOF_OUT_INIT_LOW,	"wl1251 power"	},
	{ RX51_WL1251_IRQ_GPIO,	  GPIOF_IN,		"wl1251 irq"	},
};

static void __init rx51_init_wl1251(void)
{
	int irq, ret;

	ret = gpio_request_array(rx51_wl1251_gpios,
				 ARRAY_SIZE(rx51_wl1251_gpios));
	if (ret < 0)
		goto error;

	irq = gpio_to_irq(RX51_WL1251_IRQ_GPIO);
	if (irq < 0)
		goto err_irq;

	wl1251_pdata.set_power = rx51_wl1251_set_power;
	rx51_peripherals_spi_board_info[RX51_SPI_WL1251].irq = irq;

	return;

err_irq:
	gpio_free(RX51_WL1251_IRQ_GPIO);
	gpio_free(RX51_WL1251_POWER_GPIO);
error:
	printk(KERN_ERR "wl1251 board initialisation failed\n");
	wl1251_pdata.set_power = NULL;

	/*
	 * Now rx51_peripherals_spi_board_info[1].irq is zero and
	 * set_power is null, and wl1251_probe() will fail.
	 */
}

void __init rx51_peripherals_init(void)
{
	rx51_i2c_init();
	regulator_has_full_constraints();
	gpmc_onenand_init(board_onenand_data);
	board_smc91x_init();
	rx51_add_gpio_keys();
	rx51_init_wl1251();
	rx51_init_si4713();
	spi_register_board_info(rx51_peripherals_spi_board_info,
				ARRAY_SIZE(rx51_peripherals_spi_board_info));

	partition = omap_mux_get("core");
	if (partition)
		omap2_hsmmc_init(mmc);

	rx51_charger_init();
}
<|MERGE_RESOLUTION|>--- conflicted
+++ resolved
@@ -579,8 +579,6 @@
 					| REGULATOR_MODE_STANDBY,
 		.valid_ops_mask		= REGULATOR_CHANGE_MODE,
 	},
-<<<<<<< HEAD
-=======
 };
 
 static struct regulator_init_data rx51_vsim = {
@@ -594,7 +592,6 @@
 		.valid_ops_mask		= REGULATOR_CHANGE_MODE
 					| REGULATOR_CHANGE_STATUS,
 	},
->>>>>>> 5ddac6bc
 	.num_consumer_supplies	= ARRAY_SIZE(rx51_vsim_supply),
 	.consumer_supplies	= rx51_vsim_supply,
 };
@@ -890,12 +887,9 @@
 	.vpll1			= &rx51_vpll1,
 	.vpll2			= &rx51_vpll2,
 	.vsim			= &rx51_vsim,
-<<<<<<< HEAD
-=======
 	.vintana1		= &rx51_vintana1,
 	.vintana2		= &rx51_vintana2,
 	.vintdig		= &rx51_vintdig,
->>>>>>> 5ddac6bc
 	.vio			= &rx51_vio,
 };
 
