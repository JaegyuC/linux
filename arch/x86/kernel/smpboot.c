--- conflicted
+++ resolved
@@ -1071,11 +1071,7 @@
 		printk(KERN_ERR "... forcing use of dummy APIC emulation."
 				"(tell your hw vendor)\n");
 		smpboot_clear_io_apic();
-<<<<<<< HEAD
 		arch_disable_smp_support();
-=======
-		disable_ioapic_setup();
->>>>>>> e4d04071
 		return -1;
 	}
 
@@ -1192,11 +1188,7 @@
 void __init native_smp_prepare_boot_cpu(void)
 {
 	int me = smp_processor_id();
-<<<<<<< HEAD
-	switch_to_new_gdt();
-=======
 	switch_to_new_gdt(me);
->>>>>>> e4d04071
 	/* already set me in cpu_online_mask in boot_cpu_init() */
 	cpumask_set_cpu(me, cpu_callout_mask);
 	per_cpu(cpu_state, me) = CPU_ONLINE;
