--- conflicted
+++ resolved
@@ -4,8 +4,5 @@
 generic-y += switch_to.h clkdev.h
 generic-y += trace_clock.h
 generic-y += preempt.h
-<<<<<<< HEAD
 generic-y += barrier.h
-=======
-generic-y += hash.h
->>>>>>> 42851e88
+generic-y += hash.h