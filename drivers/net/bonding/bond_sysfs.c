--- conflicted
+++ resolved
@@ -1632,8 +1632,6 @@
 static DEVICE_ATTR(lp_interval, S_IRUGO | S_IWUSR,
 		   bonding_show_lp_interval, bonding_store_lp_interval);
 
-<<<<<<< HEAD
-=======
 static ssize_t bonding_show_packets_per_slave(struct device *d,
 					      struct device_attribute *attr,
 					      char *buf)
@@ -1681,7 +1679,6 @@
 		   bonding_show_packets_per_slave,
 		   bonding_store_packets_per_slave);
 
->>>>>>> 9fee8240
 static struct attribute *per_bond_attrs[] = {
 	&dev_attr_slaves.attr,
 	&dev_attr_mode.attr,
@@ -1713,10 +1710,7 @@
 	&dev_attr_resend_igmp.attr,
 	&dev_attr_min_links.attr,
 	&dev_attr_lp_interval.attr,
-<<<<<<< HEAD
-=======
 	&dev_attr_packets_per_slave.attr,
->>>>>>> 9fee8240
 	NULL,
 };
 
