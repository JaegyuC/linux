--- conflicted
+++ resolved
@@ -737,11 +737,7 @@
 /* on DCE5, make sure the voltage is high enough to support the
  * required disp clk.
  */
-<<<<<<< HEAD
-static void atombios_crtc_set_dcpll(struct radeon_device *rdev,
-=======
 static void atombios_crtc_set_disp_eng_pll(struct radeon_device *rdev,
->>>>>>> e9676695
 				    u32 dispclk)
 {
 	u8 frev, crev;
@@ -1561,19 +1557,12 @@
 
 }
 
-<<<<<<< HEAD
-void radeon_atom_dcpll_init(struct radeon_device *rdev)
-{
-	/* always set DCPLL */
-	if (ASIC_IS_DCE4(rdev)) {
-=======
 void radeon_atom_disp_eng_pll_init(struct radeon_device *rdev)
 {
 	/* always set DCPLL */
 	if (ASIC_IS_DCE6(rdev))
 		atombios_crtc_set_disp_eng_pll(rdev, rdev->clock.default_dispclk);
 	else if (ASIC_IS_DCE4(rdev)) {
->>>>>>> e9676695
 		struct radeon_atom_ss ss;
 		bool ss_enabled = radeon_atombios_get_asic_ss_info(rdev, &ss,
 								   ASIC_INTERNAL_SS_ON_DCPLL,
@@ -1581,11 +1570,7 @@
 		if (ss_enabled)
 			atombios_crtc_program_ss(rdev, ATOM_DISABLE, ATOM_DCPLL, &ss);
 		/* XXX: DCE5, make sure voltage, dispclk is high enough */
-<<<<<<< HEAD
-		atombios_crtc_set_dcpll(rdev, rdev->clock.default_dispclk);
-=======
 		atombios_crtc_set_disp_eng_pll(rdev, rdev->clock.default_dispclk);
->>>>>>> e9676695
 		if (ss_enabled)
 			atombios_crtc_program_ss(rdev, ATOM_ENABLE, ATOM_DCPLL, &ss);
 	}
