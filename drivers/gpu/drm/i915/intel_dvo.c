/*
 * Copyright 2006 Dave Airlie <airlied@linux.ie>
 * Copyright © 2006-2007 Intel Corporation
 *
 * Permission is hereby granted, free of charge, to any person obtaining a
 * copy of this software and associated documentation files (the "Software"),
 * to deal in the Software without restriction, including without limitation
 * the rights to use, copy, modify, merge, publish, distribute, sublicense,
 * and/or sell copies of the Software, and to permit persons to whom the
 * Software is furnished to do so, subject to the following conditions:
 *
 * The above copyright notice and this permission notice (including the next
 * paragraph) shall be included in all copies or substantial portions of the
 * Software.
 *
 * THE SOFTWARE IS PROVIDED "AS IS", WITHOUT WARRANTY OF ANY KIND, EXPRESS OR
 * IMPLIED, INCLUDING BUT NOT LIMITED TO THE WARRANTIES OF MERCHANTABILITY,
 * FITNESS FOR A PARTICULAR PURPOSE AND NONINFRINGEMENT.  IN NO EVENT SHALL
 * THE AUTHORS OR COPYRIGHT HOLDERS BE LIABLE FOR ANY CLAIM, DAMAGES OR OTHER
 * LIABILITY, WHETHER IN AN ACTION OF CONTRACT, TORT OR OTHERWISE, ARISING
 * FROM, OUT OF OR IN CONNECTION WITH THE SOFTWARE OR THE USE OR OTHER
 * DEALINGS IN THE SOFTWARE.
 *
 * Authors:
 *	Eric Anholt <eric@anholt.net>
 */
#include <linux/i2c.h>
#include <linux/slab.h>
#include <drm/drmP.h>
#include <drm/drm_crtc.h>
#include "intel_drv.h"
#include <drm/i915_drm.h>
#include "i915_drv.h"
#include "dvo.h"

#define SIL164_ADDR	0x38
#define CH7xxx_ADDR	0x76
#define TFP410_ADDR	0x38
#define NS2501_ADDR     0x38

static const struct intel_dvo_device intel_dvo_devices[] = {
	{
		.type = INTEL_DVO_CHIP_TMDS,
		.name = "sil164",
		.dvo_reg = DVOC,
		.slave_addr = SIL164_ADDR,
		.dev_ops = &sil164_ops,
	},
	{
		.type = INTEL_DVO_CHIP_TMDS,
		.name = "ch7xxx",
		.dvo_reg = DVOC,
		.slave_addr = CH7xxx_ADDR,
		.dev_ops = &ch7xxx_ops,
	},
	{
		.type = INTEL_DVO_CHIP_TMDS,
		.name = "ch7xxx",
		.dvo_reg = DVOC,
		.slave_addr = 0x75, /* For some ch7010 */
		.dev_ops = &ch7xxx_ops,
	},
	{
		.type = INTEL_DVO_CHIP_LVDS,
		.name = "ivch",
		.dvo_reg = DVOA,
		.slave_addr = 0x02, /* Might also be 0x44, 0x84, 0xc4 */
		.dev_ops = &ivch_ops,
	},
	{
		.type = INTEL_DVO_CHIP_TMDS,
		.name = "tfp410",
		.dvo_reg = DVOC,
		.slave_addr = TFP410_ADDR,
		.dev_ops = &tfp410_ops,
	},
	{
		.type = INTEL_DVO_CHIP_LVDS,
		.name = "ch7017",
		.dvo_reg = DVOC,
		.slave_addr = 0x75,
		.gpio = GMBUS_PORT_DPB,
		.dev_ops = &ch7017_ops,
	},
	{
	        .type = INTEL_DVO_CHIP_TMDS,
		.name = "ns2501",
		.dvo_reg = DVOC,
		.slave_addr = NS2501_ADDR,
		.dev_ops = &ns2501_ops,
       }
};

struct intel_dvo {
	struct intel_encoder base;

	struct intel_dvo_device dev;

	struct drm_display_mode *panel_fixed_mode;
	bool panel_wants_dither;
};

static struct intel_dvo *enc_to_dvo(struct intel_encoder *encoder)
{
	return container_of(encoder, struct intel_dvo, base);
}

static struct intel_dvo *intel_attached_dvo(struct drm_connector *connector)
{
	return enc_to_dvo(intel_attached_encoder(connector));
}

static bool intel_dvo_connector_get_hw_state(struct intel_connector *connector)
{
	struct intel_dvo *intel_dvo = intel_attached_dvo(&connector->base);

	return intel_dvo->dev.dev_ops->get_hw_state(&intel_dvo->dev);
}

static bool intel_dvo_get_hw_state(struct intel_encoder *encoder,
				   enum pipe *pipe)
{
	struct drm_device *dev = encoder->base.dev;
	struct drm_i915_private *dev_priv = dev->dev_private;
	struct intel_dvo *intel_dvo = enc_to_dvo(encoder);
	u32 tmp;

	tmp = I915_READ(intel_dvo->dev.dvo_reg);

	if (!(tmp & DVO_ENABLE))
		return false;

	*pipe = PORT_TO_PIPE(tmp);

	return true;
}

static void intel_dvo_get_config(struct intel_encoder *encoder,
				 struct intel_crtc_config *pipe_config)
{
	struct drm_i915_private *dev_priv = encoder->base.dev->dev_private;
	struct intel_dvo *intel_dvo = enc_to_dvo(encoder);
	u32 tmp, flags = 0;

	tmp = I915_READ(intel_dvo->dev.dvo_reg);
	if (tmp & DVO_HSYNC_ACTIVE_HIGH)
		flags |= DRM_MODE_FLAG_PHSYNC;
	else
		flags |= DRM_MODE_FLAG_NHSYNC;
	if (tmp & DVO_VSYNC_ACTIVE_HIGH)
		flags |= DRM_MODE_FLAG_PVSYNC;
	else
		flags |= DRM_MODE_FLAG_NVSYNC;

	pipe_config->adjusted_mode.flags |= flags;

	pipe_config->adjusted_mode.crtc_clock = pipe_config->port_clock;
}

static void intel_disable_dvo(struct intel_encoder *encoder)
{
	struct drm_i915_private *dev_priv = encoder->base.dev->dev_private;
	struct intel_dvo *intel_dvo = enc_to_dvo(encoder);
	u32 dvo_reg = intel_dvo->dev.dvo_reg;
	u32 temp = I915_READ(dvo_reg);

	intel_dvo->dev.dev_ops->dpms(&intel_dvo->dev, false);
	I915_WRITE(dvo_reg, temp & ~DVO_ENABLE);
	I915_READ(dvo_reg);
}

static void intel_enable_dvo(struct intel_encoder *encoder)
{
	struct drm_i915_private *dev_priv = encoder->base.dev->dev_private;
	struct intel_dvo *intel_dvo = enc_to_dvo(encoder);
	struct intel_crtc *crtc = to_intel_crtc(encoder->base.crtc);
	u32 dvo_reg = intel_dvo->dev.dvo_reg;
	u32 temp = I915_READ(dvo_reg);

	I915_WRITE(dvo_reg, temp | DVO_ENABLE);
	I915_READ(dvo_reg);
	intel_dvo->dev.dev_ops->mode_set(&intel_dvo->dev,
					 &crtc->config.requested_mode,
					 &crtc->config.adjusted_mode);

	intel_dvo->dev.dev_ops->dpms(&intel_dvo->dev, true);
}

/* Special dpms function to support cloning between dvo/sdvo/crt. */
static void intel_dvo_dpms(struct drm_connector *connector, int mode)
{
	struct intel_dvo *intel_dvo = intel_attached_dvo(connector);
	struct drm_crtc *crtc;
	struct intel_crtc_config *config;

	/* dvo supports only 2 dpms states. */
	if (mode != DRM_MODE_DPMS_ON)
		mode = DRM_MODE_DPMS_OFF;

	if (mode == connector->dpms)
		return;

	connector->dpms = mode;

	/* Only need to change hw state when actually enabled */
	crtc = intel_dvo->base.base.crtc;
	if (!crtc) {
		intel_dvo->base.connectors_active = false;
		return;
	}

	/* We call connector dpms manually below in case pipe dpms doesn't
	 * change due to cloning. */
	if (mode == DRM_MODE_DPMS_ON) {
		config = &to_intel_crtc(crtc)->config;

		intel_dvo->base.connectors_active = true;

		intel_crtc_update_dpms(crtc);

		intel_dvo->dev.dev_ops->mode_set(&intel_dvo->dev,
						 &config->requested_mode,
						 &config->adjusted_mode);

		intel_dvo->dev.dev_ops->dpms(&intel_dvo->dev, true);
	} else {
		intel_dvo->dev.dev_ops->dpms(&intel_dvo->dev, false);

		intel_dvo->base.connectors_active = false;

		intel_crtc_update_dpms(crtc);
	}

	intel_modeset_check_state(connector->dev);
}

static int intel_dvo_mode_valid(struct drm_connector *connector,
				struct drm_display_mode *mode)
{
	struct intel_dvo *intel_dvo = intel_attached_dvo(connector);

	if (mode->flags & DRM_MODE_FLAG_DBLSCAN)
		return MODE_NO_DBLESCAN;

	/* XXX: Validate clock range */

	if (intel_dvo->panel_fixed_mode) {
		if (mode->hdisplay > intel_dvo->panel_fixed_mode->hdisplay)
			return MODE_PANEL;
		if (mode->vdisplay > intel_dvo->panel_fixed_mode->vdisplay)
			return MODE_PANEL;
	}

	return intel_dvo->dev.dev_ops->mode_valid(&intel_dvo->dev, mode);
}

static bool intel_dvo_compute_config(struct intel_encoder *encoder,
				     struct intel_crtc_config *pipe_config)
{
	struct intel_dvo *intel_dvo = enc_to_dvo(encoder);
	struct drm_display_mode *adjusted_mode = &pipe_config->adjusted_mode;

	/* If we have timings from the BIOS for the panel, put them in
	 * to the adjusted mode.  The CRTC will be set up for this mode,
	 * with the panel scaling set up to source from the H/VDisplay
	 * of the original mode.
	 */
	if (intel_dvo->panel_fixed_mode != NULL) {
#define C(x) adjusted_mode->x = intel_dvo->panel_fixed_mode->x
		C(hdisplay);
		C(hsync_start);
		C(hsync_end);
		C(htotal);
		C(vdisplay);
		C(vsync_start);
		C(vsync_end);
		C(vtotal);
		C(clock);
#undef C
<<<<<<< HEAD

		drm_mode_set_crtcinfo(adjusted_mode, 0);
	}
=======
>>>>>>> 9fee8240

		drm_mode_set_crtcinfo(adjusted_mode, 0);
	}

	return true;
}

static void intel_dvo_mode_set(struct intel_encoder *encoder)
{
	struct drm_device *dev = encoder->base.dev;
	struct drm_i915_private *dev_priv = dev->dev_private;
	struct intel_crtc *crtc = to_intel_crtc(encoder->base.crtc);
	struct drm_display_mode *adjusted_mode = &crtc->config.adjusted_mode;
	struct intel_dvo *intel_dvo = enc_to_dvo(encoder);
	int pipe = crtc->pipe;
	u32 dvo_val;
	u32 dvo_reg = intel_dvo->dev.dvo_reg, dvo_srcdim_reg;

	switch (dvo_reg) {
	case DVOA:
	default:
		dvo_srcdim_reg = DVOA_SRCDIM;
		break;
	case DVOB:
		dvo_srcdim_reg = DVOB_SRCDIM;
		break;
	case DVOC:
		dvo_srcdim_reg = DVOC_SRCDIM;
		break;
	}

	/* Save the data order, since I don't know what it should be set to. */
	dvo_val = I915_READ(dvo_reg) &
		  (DVO_PRESERVE_MASK | DVO_DATA_ORDER_GBRG);
	dvo_val |= DVO_DATA_ORDER_FP | DVO_BORDER_ENABLE |
		   DVO_BLANK_ACTIVE_HIGH;

	if (pipe == 1)
		dvo_val |= DVO_PIPE_B_SELECT;
	dvo_val |= DVO_PIPE_STALL;
	if (adjusted_mode->flags & DRM_MODE_FLAG_PHSYNC)
		dvo_val |= DVO_HSYNC_ACTIVE_HIGH;
	if (adjusted_mode->flags & DRM_MODE_FLAG_PVSYNC)
		dvo_val |= DVO_VSYNC_ACTIVE_HIGH;

	/*I915_WRITE(DVOB_SRCDIM,
	  (adjusted_mode->hdisplay << DVO_SRCDIM_HORIZONTAL_SHIFT) |
	  (adjusted_mode->VDisplay << DVO_SRCDIM_VERTICAL_SHIFT));*/
	I915_WRITE(dvo_srcdim_reg,
		   (adjusted_mode->hdisplay << DVO_SRCDIM_HORIZONTAL_SHIFT) |
		   (adjusted_mode->vdisplay << DVO_SRCDIM_VERTICAL_SHIFT));
	/*I915_WRITE(DVOB, dvo_val);*/
	I915_WRITE(dvo_reg, dvo_val);
}

/**
 * Detect the output connection on our DVO device.
 *
 * Unimplemented.
 */
static enum drm_connector_status
intel_dvo_detect(struct drm_connector *connector, bool force)
{
	struct intel_dvo *intel_dvo = intel_attached_dvo(connector);
	DRM_DEBUG_KMS("[CONNECTOR:%d:%s]\n",
		      connector->base.id, drm_get_connector_name(connector));
	return intel_dvo->dev.dev_ops->detect(&intel_dvo->dev);
}

static int intel_dvo_get_modes(struct drm_connector *connector)
{
	struct intel_dvo *intel_dvo = intel_attached_dvo(connector);
	struct drm_i915_private *dev_priv = connector->dev->dev_private;

	/* We should probably have an i2c driver get_modes function for those
	 * devices which will have a fixed set of modes determined by the chip
	 * (TV-out, for example), but for now with just TMDS and LVDS,
	 * that's not the case.
	 */
	intel_ddc_get_modes(connector,
			    intel_gmbus_get_adapter(dev_priv, GMBUS_PORT_DPC));
	if (!list_empty(&connector->probed_modes))
		return 1;

	if (intel_dvo->panel_fixed_mode != NULL) {
		struct drm_display_mode *mode;
		mode = drm_mode_duplicate(connector->dev, intel_dvo->panel_fixed_mode);
		if (mode) {
			drm_mode_probed_add(connector, mode);
			return 1;
		}
	}

	return 0;
}

static void intel_dvo_destroy(struct drm_connector *connector)
{
	drm_connector_cleanup(connector);
	kfree(connector);
}

static const struct drm_connector_funcs intel_dvo_connector_funcs = {
	.dpms = intel_dvo_dpms,
	.detect = intel_dvo_detect,
	.destroy = intel_dvo_destroy,
	.fill_modes = drm_helper_probe_single_connector_modes,
};

static const struct drm_connector_helper_funcs intel_dvo_connector_helper_funcs = {
	.mode_valid = intel_dvo_mode_valid,
	.get_modes = intel_dvo_get_modes,
	.best_encoder = intel_best_encoder,
};

static void intel_dvo_enc_destroy(struct drm_encoder *encoder)
{
	struct intel_dvo *intel_dvo = enc_to_dvo(to_intel_encoder(encoder));

	if (intel_dvo->dev.dev_ops->destroy)
		intel_dvo->dev.dev_ops->destroy(&intel_dvo->dev);

	kfree(intel_dvo->panel_fixed_mode);

	intel_encoder_destroy(encoder);
}

static const struct drm_encoder_funcs intel_dvo_enc_funcs = {
	.destroy = intel_dvo_enc_destroy,
};

/**
 * Attempts to get a fixed panel timing for LVDS (currently only the i830).
 *
 * Other chips with DVO LVDS will need to extend this to deal with the LVDS
 * chip being on DVOB/C and having multiple pipes.
 */
static struct drm_display_mode *
intel_dvo_get_current_mode(struct drm_connector *connector)
{
	struct drm_device *dev = connector->dev;
	struct drm_i915_private *dev_priv = dev->dev_private;
	struct intel_dvo *intel_dvo = intel_attached_dvo(connector);
	uint32_t dvo_val = I915_READ(intel_dvo->dev.dvo_reg);
	struct drm_display_mode *mode = NULL;

	/* If the DVO port is active, that'll be the LVDS, so we can pull out
	 * its timings to get how the BIOS set up the panel.
	 */
	if (dvo_val & DVO_ENABLE) {
		struct drm_crtc *crtc;
		int pipe = (dvo_val & DVO_PIPE_B_SELECT) ? 1 : 0;

		crtc = intel_get_crtc_for_pipe(dev, pipe);
		if (crtc) {
			mode = intel_crtc_mode_get(dev, crtc);
			if (mode) {
				mode->type |= DRM_MODE_TYPE_PREFERRED;
				if (dvo_val & DVO_HSYNC_ACTIVE_HIGH)
					mode->flags |= DRM_MODE_FLAG_PHSYNC;
				if (dvo_val & DVO_VSYNC_ACTIVE_HIGH)
					mode->flags |= DRM_MODE_FLAG_PVSYNC;
			}
		}
	}

	return mode;
}

void intel_dvo_init(struct drm_device *dev)
{
	struct drm_i915_private *dev_priv = dev->dev_private;
	struct intel_encoder *intel_encoder;
	struct intel_dvo *intel_dvo;
	struct intel_connector *intel_connector;
	int i;
	int encoder_type = DRM_MODE_ENCODER_NONE;

	intel_dvo = kzalloc(sizeof(*intel_dvo), GFP_KERNEL);
	if (!intel_dvo)
		return;

	intel_connector = kzalloc(sizeof(*intel_connector), GFP_KERNEL);
	if (!intel_connector) {
		kfree(intel_dvo);
		return;
	}

	intel_encoder = &intel_dvo->base;
	drm_encoder_init(dev, &intel_encoder->base,
			 &intel_dvo_enc_funcs, encoder_type);

	intel_encoder->disable = intel_disable_dvo;
	intel_encoder->enable = intel_enable_dvo;
	intel_encoder->get_hw_state = intel_dvo_get_hw_state;
	intel_encoder->get_config = intel_dvo_get_config;
	intel_encoder->compute_config = intel_dvo_compute_config;
	intel_encoder->mode_set = intel_dvo_mode_set;
	intel_connector->get_hw_state = intel_dvo_connector_get_hw_state;

	/* Now, try to find a controller */
	for (i = 0; i < ARRAY_SIZE(intel_dvo_devices); i++) {
		struct drm_connector *connector = &intel_connector->base;
		const struct intel_dvo_device *dvo = &intel_dvo_devices[i];
		struct i2c_adapter *i2c;
		int gpio;
		bool dvoinit;

		/* Allow the I2C driver info to specify the GPIO to be used in
		 * special cases, but otherwise default to what's defined
		 * in the spec.
		 */
		if (intel_gmbus_is_port_valid(dvo->gpio))
			gpio = dvo->gpio;
		else if (dvo->type == INTEL_DVO_CHIP_LVDS)
			gpio = GMBUS_PORT_SSC;
		else
			gpio = GMBUS_PORT_DPB;

		/* Set up the I2C bus necessary for the chip we're probing.
		 * It appears that everything is on GPIOE except for panels
		 * on i830 laptops, which are on GPIOB (DVOA).
		 */
		i2c = intel_gmbus_get_adapter(dev_priv, gpio);

		intel_dvo->dev = *dvo;

		/* GMBUS NAK handling seems to be unstable, hence let the
		 * transmitter detection run in bit banging mode for now.
		 */
		intel_gmbus_force_bit(i2c, true);

		dvoinit = dvo->dev_ops->init(&intel_dvo->dev, i2c);

		intel_gmbus_force_bit(i2c, false);

		if (!dvoinit)
			continue;

		intel_encoder->type = INTEL_OUTPUT_DVO;
		intel_encoder->crtc_mask = (1 << 0) | (1 << 1);
		switch (dvo->type) {
		case INTEL_DVO_CHIP_TMDS:
			intel_encoder->cloneable = true;
			drm_connector_init(dev, connector,
					   &intel_dvo_connector_funcs,
					   DRM_MODE_CONNECTOR_DVII);
			encoder_type = DRM_MODE_ENCODER_TMDS;
			break;
		case INTEL_DVO_CHIP_LVDS:
			intel_encoder->cloneable = false;
			drm_connector_init(dev, connector,
					   &intel_dvo_connector_funcs,
					   DRM_MODE_CONNECTOR_LVDS);
			encoder_type = DRM_MODE_ENCODER_LVDS;
			break;
		}

		drm_connector_helper_add(connector,
					 &intel_dvo_connector_helper_funcs);
		connector->display_info.subpixel_order = SubPixelHorizontalRGB;
		connector->interlace_allowed = false;
		connector->doublescan_allowed = false;

		intel_connector_attach_encoder(intel_connector, intel_encoder);
		if (dvo->type == INTEL_DVO_CHIP_LVDS) {
			/* For our LVDS chipsets, we should hopefully be able
			 * to dig the fixed panel mode out of the BIOS data.
			 * However, it's in a different format from the BIOS
			 * data on chipsets with integrated LVDS (stored in AIM
			 * headers, likely), so for now, just get the current
			 * mode being output through DVO.
			 */
			intel_dvo->panel_fixed_mode =
				intel_dvo_get_current_mode(connector);
			intel_dvo->panel_wants_dither = true;
		}

		drm_sysfs_connector_add(connector);
		return;
	}

	drm_encoder_cleanup(&intel_encoder->base);
	kfree(intel_dvo);
	kfree(intel_connector);
}<|MERGE_RESOLUTION|>--- conflicted
+++ resolved
@@ -277,12 +277,6 @@
 		C(vtotal);
 		C(clock);
 #undef C
-<<<<<<< HEAD
-
-		drm_mode_set_crtcinfo(adjusted_mode, 0);
-	}
-=======
->>>>>>> 9fee8240
 
 		drm_mode_set_crtcinfo(adjusted_mode, 0);
 	}
