/*
 * xHCI host controller driver
 *
 * Copyright (C) 2008 Intel Corp.
 *
 * Author: Sarah Sharp
 * Some code borrowed from the Linux EHCI driver.
 *
 * This program is free software; you can redistribute it and/or modify
 * it under the terms of the GNU General Public License version 2 as
 * published by the Free Software Foundation.
 *
 * This program is distributed in the hope that it will be useful, but
 * WITHOUT ANY WARRANTY; without even the implied warranty of MERCHANTABILITY
 * or FITNESS FOR A PARTICULAR PURPOSE.  See the GNU General Public License
 * for more details.
 *
 * You should have received a copy of the GNU General Public License
 * along with this program; if not, write to the Free Software Foundation,
 * Inc., 675 Mass Ave, Cambridge, MA 02139, USA.
 */

#include <linux/gfp.h>
#include <linux/dma-mapping.h>
#include <linux/slab.h>
#include <asm/unaligned.h>

#include "xhci.h"

#define	PORT_WAKE_BITS	(PORT_WKOC_E | PORT_WKDISC_E | PORT_WKCONN_E)
#define	PORT_RWC_BITS	(PORT_CSC | PORT_PEC | PORT_WRC | PORT_OCC | \
			 PORT_RC | PORT_PLC | PORT_PE)

/* 31:28 for port testing in xHCI */
#ifdef CONFIG_HOST_COMPLIANT_TEST
#define PORT_TEST(x)		(((x) & 0xf) << 28)     /* Port Test Control */
#define PORT_TEST_J		PORT_TEST(0x1)
#define PORT_TEST_K		PORT_TEST(0x2)
#define PORT_TEST_SE0_NAK	PORT_TEST(0x3)
#define PORT_TEST_PKT		PORT_TEST(0x4)
#define PORT_TEST_FORCE		PORT_TEST(0x5)
#endif

/* usb 1.1 root hub device descriptor */
static u8 usb_bos_descriptor [] = {
	USB_DT_BOS_SIZE,		/*  __u8 bLength, 5 bytes */
	USB_DT_BOS,			/*  __u8 bDescriptorType */
	0x0F, 0x00,			/*  __le16 wTotalLength, 15 bytes */
	0x1,				/*  __u8 bNumDeviceCaps */
	/* First device capability */
	USB_DT_USB_SS_CAP_SIZE,		/*  __u8 bLength, 10 bytes */
	USB_DT_DEVICE_CAPABILITY,	/* Device Capability */
	USB_SS_CAP_TYPE,		/* bDevCapabilityType, SUPERSPEED_USB */
	0x00,				/* bmAttributes, LTM off by default */
	USB_5GBPS_OPERATION, 0x00,	/* wSpeedsSupported, 5Gbps only */
	0x03,				/* bFunctionalitySupport,
					   USB 3.0 speed only */
	0x00,				/* bU1DevExitLat, set later. */
	0x00, 0x00			/* __le16 bU2DevExitLat, set later. */
};


static void xhci_common_hub_descriptor(struct xhci_hcd *xhci,
		struct usb_hub_descriptor *desc, int ports)
{
	u16 temp;

	desc->bPwrOn2PwrGood = 10;	/* xhci section 5.4.9 says 20ms max */
	desc->bHubContrCurrent = 0;

	desc->bNbrPorts = ports;
	temp = 0;
	/* Bits 1:0 - support per-port power switching, or power always on */
	if (HCC_PPC(xhci->hcc_params))
		temp |= HUB_CHAR_INDV_PORT_LPSM;
	else
		temp |= HUB_CHAR_NO_LPSM;
	/* Bit  2 - root hubs are not part of a compound device */
	/* Bits 4:3 - individual port over current protection */
	temp |= HUB_CHAR_INDV_PORT_OCPM;
	/* Bits 6:5 - no TTs in root ports */
	/* Bit  7 - no port indicators */
	desc->wHubCharacteristics = cpu_to_le16(temp);
}

/* Fill in the USB 2.0 roothub descriptor */
static void xhci_usb2_hub_descriptor(struct usb_hcd *hcd, struct xhci_hcd *xhci,
		struct usb_hub_descriptor *desc)
{
	int ports;
	u16 temp;
	__u8 port_removable[(USB_MAXCHILDREN + 1 + 7) / 8];
	u32 portsc;
	unsigned int i;

	ports = xhci->num_usb2_ports;

	xhci_common_hub_descriptor(xhci, desc, ports);
	desc->bDescriptorType = USB_DT_HUB;
	temp = 1 + (ports / 8);
	desc->bDescLength = USB_DT_HUB_NONVAR_SIZE + 2 * temp;

	/* The Device Removable bits are reported on a byte granularity.
	 * If the port doesn't exist within that byte, the bit is set to 0.
	 */
	memset(port_removable, 0, sizeof(port_removable));
	for (i = 0; i < ports; i++) {
		portsc = xhci_readl(xhci, xhci->usb2_ports[i]);
		/* If a device is removable, PORTSC reports a 0, same as in the
		 * hub descriptor DeviceRemovable bits.
		 */
		if (portsc & PORT_DEV_REMOVE)
			/* This math is hairy because bit 0 of DeviceRemovable
			 * is reserved, and bit 1 is for port 1, etc.
			 */
			port_removable[(i + 1) / 8] |= 1 << ((i + 1) % 8);
	}

	/* ch11.h defines a hub descriptor that has room for USB_MAXCHILDREN
	 * ports on it.  The USB 2.0 specification says that there are two
	 * variable length fields at the end of the hub descriptor:
	 * DeviceRemovable and PortPwrCtrlMask.  But since we can have less than
	 * USB_MAXCHILDREN ports, we may need to use the DeviceRemovable array
	 * to set PortPwrCtrlMask bits.  PortPwrCtrlMask must always be set to
	 * 0xFF, so we initialize the both arrays (DeviceRemovable and
	 * PortPwrCtrlMask) to 0xFF.  Then we set the DeviceRemovable for each
	 * set of ports that actually exist.
	 */
	memset(desc->u.hs.DeviceRemovable, 0xff,
			sizeof(desc->u.hs.DeviceRemovable));
	memset(desc->u.hs.PortPwrCtrlMask, 0xff,
			sizeof(desc->u.hs.PortPwrCtrlMask));

	for (i = 0; i < (ports + 1 + 7) / 8; i++)
		memset(&desc->u.hs.DeviceRemovable[i], port_removable[i],
				sizeof(__u8));
}

/* Fill in the USB 3.0 roothub descriptor */
static void xhci_usb3_hub_descriptor(struct usb_hcd *hcd, struct xhci_hcd *xhci,
		struct usb_hub_descriptor *desc)
{
	int ports;
	u16 port_removable;
	u32 portsc;
	unsigned int i;

	ports = xhci->num_usb3_ports;
	xhci_common_hub_descriptor(xhci, desc, ports);
	desc->bDescriptorType = USB_DT_SS_HUB;
	desc->bDescLength = USB_DT_SS_HUB_SIZE;

	/* header decode latency should be zero for roothubs,
	 * see section 4.23.5.2.
	 */
	desc->u.ss.bHubHdrDecLat = 0;
	desc->u.ss.wHubDelay = 0;

	port_removable = 0;
	/* bit 0 is reserved, bit 1 is for port 1, etc. */
	for (i = 0; i < ports; i++) {
		portsc = xhci_readl(xhci, xhci->usb3_ports[i]);
		if (portsc & PORT_DEV_REMOVE)
			port_removable |= 1 << (i + 1);
	}
	memset(&desc->u.ss.DeviceRemovable,
			(__force __u16) cpu_to_le16(port_removable),
			sizeof(__u16));
}

static void xhci_hub_descriptor(struct usb_hcd *hcd, struct xhci_hcd *xhci,
		struct usb_hub_descriptor *desc)
{

	if (hcd->speed == HCD_USB3)
		xhci_usb3_hub_descriptor(hcd, xhci, desc);
	else
		xhci_usb2_hub_descriptor(hcd, xhci, desc);

}

static unsigned int xhci_port_speed(unsigned int port_status)
{
	if (DEV_LOWSPEED(port_status))
		return USB_PORT_STAT_LOW_SPEED;
	if (DEV_HIGHSPEED(port_status))
		return USB_PORT_STAT_HIGH_SPEED;
	/*
	 * FIXME: Yes, we should check for full speed, but the core uses that as
	 * a default in portspeed() in usb/core/hub.c (which is the only place
	 * USB_PORT_STAT_*_SPEED is used).
	 */
	return 0;
}

/*
 * These bits are Read Only (RO) and should be saved and written to the
 * registers: 0, 3, 10:13, 30
 * connect status, over-current status, port speed, and device removable.
 * connect status and port speed are also sticky - meaning they're in
 * the AUX well and they aren't changed by a hot, warm, or cold reset.
 */
#define	XHCI_PORT_RO	((1<<0) | (1<<3) | (0xf<<10) | (1<<30))
/*
 * These bits are RW; writing a 0 clears the bit, writing a 1 sets the bit:
 * bits 5:8, 9, 14:15, 25:27
 * link state, port power, port indicator state, "wake on" enable state
 */
#define XHCI_PORT_RWS	((0xf<<5) | (1<<9) | (0x3<<14) | (0x7<<25))
/*
 * These bits are RW; writing a 1 sets the bit, writing a 0 has no effect:
 * bit 4 (port reset)
 */
#define	XHCI_PORT_RW1S	((1<<4))
/*
 * These bits are RW; writing a 1 clears the bit, writing a 0 has no effect:
 * bits 1, 17, 18, 19, 20, 21, 22, 23
 * port enable/disable, and
 * change bits: connect, PED, warm port reset changed (reserved zero for USB 2.0 ports),
 * over-current, reset, link state, and L1 change
 */
#define XHCI_PORT_RW1CS	((1<<1) | (0x7f<<17))
/*
 * Bit 16 is RW, and writing a '1' to it causes the link state control to be
 * latched in
 */
#define	XHCI_PORT_RW	((1<<16))
/*
 * These bits are Reserved Zero (RsvdZ) and zero should be written to them:
 * bits 2, 24, 28:31
 */
#define	XHCI_PORT_RZ	((1<<2) | (1<<24) | (0xf<<28))

/*
 * Given a port state, this function returns a value that would result in the
 * port being in the same state, if the value was written to the port status
 * control register.
 * Save Read Only (RO) bits and save read/write bits where
 * writing a 0 clears the bit and writing a 1 sets the bit (RWS).
 * For all other types (RW1S, RW1CS, RW, and RZ), writing a '0' has no effect.
 */
u32 xhci_port_state_to_neutral(u32 state)
{
	/* Save read-only status and port state */
	return (state & XHCI_PORT_RO) | (state & XHCI_PORT_RWS);
}

/*
 * find slot id based on port number.
 * @port: The one-based port number from one of the two split roothubs.
 */
int xhci_find_slot_id_by_port(struct usb_hcd *hcd, struct xhci_hcd *xhci,
		u16 port)
{
	int slot_id;
	int i;
	enum usb_device_speed speed;

	slot_id = 0;
	for (i = 0; i < MAX_HC_SLOTS; i++) {
		if (!xhci->devs[i])
			continue;
		speed = xhci->devs[i]->udev->speed;
		if (((speed == USB_SPEED_SUPER) == (hcd->speed == HCD_USB3))
				&& xhci->devs[i]->fake_port == port) {
			slot_id = i;
			break;
		}
	}

	return slot_id;
}

/*
 * Stop device
 * It issues stop endpoint command for EP 0 to 30. And wait the last command
 * to complete.
 * suspend will set to 1, if suspend bit need to set in command.
 */
static int xhci_stop_device(struct xhci_hcd *xhci, int slot_id, int suspend)
{
	struct xhci_virt_device *virt_dev;
	struct xhci_command *cmd;
	unsigned long flags;
	int timeleft;
	int ret;
	int i;

	ret = 0;
	virt_dev = xhci->devs[slot_id];
	cmd = xhci_alloc_command(xhci, false, true, GFP_NOIO);
	if (!cmd) {
		xhci_dbg(xhci, "Couldn't allocate command structure.\n");
		return -ENOMEM;
	}

	spin_lock_irqsave(&xhci->lock, flags);
	for (i = LAST_EP_INDEX; i > 0; i--) {
		if (virt_dev->eps[i].ring && virt_dev->eps[i].ring->dequeue)
			xhci_queue_stop_endpoint(xhci, slot_id, i, suspend);
	}
	cmd->command_trb = xhci->cmd_ring->enqueue;
	list_add_tail(&cmd->cmd_list, &virt_dev->cmd_list);
	xhci_queue_stop_endpoint(xhci, slot_id, 0, suspend);
	xhci_ring_cmd_db(xhci);
	spin_unlock_irqrestore(&xhci->lock, flags);

	/* Wait for last stop endpoint command to finish */
	timeleft = wait_for_completion_interruptible_timeout(
			cmd->completion,
			USB_CTRL_SET_TIMEOUT);
	if (timeleft <= 0) {
		xhci_warn(xhci, "%s while waiting for stop endpoint command\n",
				timeleft == 0 ? "Timeout" : "Signal");
		spin_lock_irqsave(&xhci->lock, flags);
		/* The timeout might have raced with the event ring handler, so
		 * only delete from the list if the item isn't poisoned.
		 */
		if (cmd->cmd_list.next != LIST_POISON1)
			list_del(&cmd->cmd_list);
		spin_unlock_irqrestore(&xhci->lock, flags);
		ret = -ETIME;
		goto command_cleanup;
	}

command_cleanup:
	xhci_free_command(xhci, cmd);
	return ret;
}

/*
 * Ring device, it rings the all doorbells unconditionally.
 */
void xhci_ring_device(struct xhci_hcd *xhci, int slot_id)
{
	int i;

	for (i = 0; i < LAST_EP_INDEX + 1; i++)
		if (xhci->devs[slot_id]->eps[i].ring &&
		    xhci->devs[slot_id]->eps[i].ring->dequeue)
			xhci_ring_ep_doorbell(xhci, slot_id, i, 0);

	return;
}

static void xhci_disable_port(struct usb_hcd *hcd, struct xhci_hcd *xhci,
		u16 wIndex, __le32 __iomem *addr, u32 port_status)
{
	/* Don't allow the USB core to disable SuperSpeed ports. */
	if (hcd->speed == HCD_USB3) {
		xhci_dbg(xhci, "Ignoring request to disable "
				"SuperSpeed port.\n");
		return;
	} else if (hcd->speed == HCD_USB2) {
		xhci_dbg(xhci, "request to disable High-Speed port.\n");
	}

	/* Write 1 to disable the port */
	xhci_writel(xhci, port_status | PORT_PE, addr);
	port_status = xhci_readl(xhci, addr);
	xhci_dbg(xhci, "disable port, actual port %d status  = 0x%x\n",
			wIndex, port_status);
}

static void xhci_clear_port_change_bit(struct xhci_hcd *xhci, u16 wValue,
		u16 wIndex, __le32 __iomem *addr, u32 port_status)
{
	char *port_change_bit;
	u32 status;

	switch (wValue) {
	case USB_PORT_FEAT_C_RESET:
		status = PORT_RC;
		port_change_bit = "reset";
		break;
	case USB_PORT_FEAT_C_BH_PORT_RESET:
		status = PORT_WRC;
		port_change_bit = "warm(BH) reset";
		break;
	case USB_PORT_FEAT_C_CONNECTION:
		status = PORT_CSC;
		port_change_bit = "connect";
		break;
	case USB_PORT_FEAT_C_OVER_CURRENT:
		status = PORT_OCC;
		port_change_bit = "over-current";
		break;
	case USB_PORT_FEAT_C_ENABLE:
		status = PORT_PEC;
		port_change_bit = "enable/disable";
		break;
	case USB_PORT_FEAT_C_SUSPEND:
		status = PORT_PLC;
		port_change_bit = "suspend/resume";
		break;
	case USB_PORT_FEAT_C_PORT_LINK_STATE:
		status = PORT_PLC;
		port_change_bit = "link state";
		break;
	default:
		/* Should never happen */
		return;
	}
	/* Change bits are all write 1 to clear */
	xhci_writel(xhci, port_status | status, addr);
	/* Race Condition in PORTSC Write Followed by Read */
	if (xhci->quirks & XHCI_PORTSC_RACE_CONDITION)
		udelay(1);
	port_status = xhci_readl(xhci, addr);
	xhci_dbg(xhci, "clear port %s change, actual port %d status  = 0x%x\n",
			port_change_bit, wIndex, port_status);
}

static int xhci_get_ports(struct usb_hcd *hcd, __le32 __iomem ***port_array)
{
	int max_ports;
	struct xhci_hcd	*xhci = hcd_to_xhci(hcd);

	if (hcd->speed == HCD_USB3) {
		max_ports = xhci->num_usb3_ports;
		*port_array = xhci->usb3_ports;
	} else {
		max_ports = xhci->num_usb2_ports;
		*port_array = xhci->usb2_ports;
	}

	return max_ports;
}

static int xhci_get_portpmsc(struct usb_hcd *hcd, __le32 __iomem ***port_array)
{
	int max_ports;
	struct xhci_hcd *xhci = hcd_to_xhci(hcd);

	if (hcd->speed == HCD_USB3) {
		max_ports = xhci->num_usb3_ports;
		*port_array = xhci->usb3_portpmsc;
	} else {
		max_ports = xhci->num_usb2_ports;
		*port_array = xhci->usb2_portpmsc;
	}

	return max_ports;
}

void xhci_set_link_state(struct xhci_hcd *xhci, __le32 __iomem **port_array,
				int port_id, u32 link_state)
{
	u32 temp;

	temp = xhci_readl(xhci, port_array[port_id]);
	temp = xhci_port_state_to_neutral(temp);
	temp &= ~PORT_PLS_MASK;
	temp |= PORT_LINK_STROBE | link_state;
	xhci_writel(xhci, temp, port_array[port_id]);
}

void xhci_set_remote_wake_mask(struct xhci_hcd *xhci,
		__le32 __iomem **port_array, int port_id, u16 wake_mask)
{
	u32 temp;

	temp = xhci_readl(xhci, port_array[port_id]);
	temp = xhci_port_state_to_neutral(temp);

	if (wake_mask & USB_PORT_FEAT_REMOTE_WAKE_CONNECT)
		temp |= PORT_WKCONN_E;
	else
		temp &= ~PORT_WKCONN_E;

	if (wake_mask & USB_PORT_FEAT_REMOTE_WAKE_DISCONNECT)
		temp |= PORT_WKDISC_E;
	else
		temp &= ~PORT_WKDISC_E;

	if (wake_mask & USB_PORT_FEAT_REMOTE_WAKE_OVER_CURRENT)
		temp |= PORT_WKOC_E;
	else
		temp &= ~PORT_WKOC_E;

	xhci_writel(xhci, temp, port_array[port_id]);
}

/* Test and clear port RWC bit */
void xhci_test_and_clear_bit(struct xhci_hcd *xhci, __le32 __iomem **port_array,
				int port_id, u32 port_bit)
{
	u32 temp;

	temp = xhci_readl(xhci, port_array[port_id]);
	if (temp & port_bit) {
		temp = xhci_port_state_to_neutral(temp);
		temp |= port_bit;
		xhci_writel(xhci, temp, port_array[port_id]);
	}
}

/* Updates Link Status for super Speed port */
static void xhci_hub_report_link_state(u32 *status, u32 status_reg)
{
	u32 pls = status_reg & PORT_PLS_MASK;

	/* resume state is a xHCI internal state.
	 * Do not report it to usb core.
	 */
	if (pls == XDEV_RESUME)
		return;

	/* When the CAS bit is set then warm reset
	 * should be performed on port
	 */
	if (status_reg & PORT_CAS) {
		/* The CAS bit can be set while the port is
		 * in any link state.
		 * Only roothubs have CAS bit, so we
		 * pretend to be in compliance mode
		 * unless we're already in compliance
		 * or the inactive state.
		 */
		if (pls != USB_SS_PORT_LS_COMP_MOD &&
		    pls != USB_SS_PORT_LS_SS_INACTIVE) {
			pls = USB_SS_PORT_LS_COMP_MOD;
		}
		/* Return also connection bit -
		 * hub state machine resets port
		 * when this bit is set.
		 */
		pls |= USB_PORT_STAT_CONNECTION;
	} else {
		/*
		 * If CAS bit isn't set but the Port is already at
		 * Compliance Mode, fake a connection so the USB core
		 * notices the Compliance state and resets the port.
		 * This resolves an issue generated by the SN65LVPE502CP
		 * in which sometimes the port enters compliance mode
		 * caused by a delay on the host-device negotiation.
		 */
		if (pls == USB_SS_PORT_LS_COMP_MOD)
			pls |= USB_PORT_STAT_CONNECTION;
	}

	/* update status field */
	*status |= pls;
}

<<<<<<< HEAD
#ifdef CONFIG_HOST_COMPLIANT_TEST
static int single_step_set_feature(struct usb_hcd *hcd, u8 port)
{
	struct xhci_hcd *xhci = hcd_to_xhci(hcd);
	struct urb      *urb;
	struct usb_device       *hdev;
	struct usb_device       *udev = NULL;
	struct usb_ctrlrequest  setup_packet;
	char data_buffer[USB_DT_DEVICE_SIZE];
	int ret = 0;

	xhci_info(xhci, "Testing SINGLE_STEP_SET_FEATURE\n");

	hdev = hcd->self.root_hub;
	if (!hdev) {
		xhci_err(xhci, "EHSET: root_hub pointer is NULL\n");
		ret = -EPIPE;
		goto error;
	}

	if (hdev->children[port] != NULL)
		udev = hdev->children[port];

	if (!udev) {
		xhci_err(xhci, "EHSET: device available is NOT found\n");
		ret = -EPIPE;
		goto error;
	}

	urb = usb_alloc_urb(0, GFP_ATOMIC);
	if (!urb) {
		xhci_err(xhci, "urb : get alloc failed\n");
		ret = -ENOMEM;
		goto error;
	}

	setup_packet.bRequestType = USB_DIR_IN |
		USB_TYPE_STANDARD | USB_RECIP_DEVICE;
	setup_packet.bRequest = USB_REQ_GET_DESCRIPTOR;
	setup_packet.wValue = (USB_DT_DEVICE << 8);
	setup_packet.wIndex = 0;
	setup_packet.wLength = USB_DT_DEVICE_SIZE;

	urb->dev = udev;
	urb->hcpriv = udev->ep0.hcpriv;
	urb->setup_packet = (unsigned char *)&setup_packet;
	urb->transfer_buffer = data_buffer;
	urb->transfer_buffer_length = USB_DT_DEVICE_SIZE;
	urb->actual_length = 0;
	urb->transfer_flags = URB_DIR_IN | URB_HCD_DRIVER_TEST;
	urb->pipe = usb_rcvctrlpipe(udev, 0);
	urb->ep = usb_pipe_endpoint(udev, urb->pipe);
	if (!urb->ep) {
		xhci_err(xhci, "urb->ep is NULL\n");
		ret = -ENOENT;
		goto error_urb_ep;
	}

	urb->setup_dma = dma_map_single(
			hcd->self.controller,
			urb->setup_packet,
			sizeof(struct usb_ctrlrequest),
			DMA_TO_DEVICE);
	if (dma_mapping_error(hcd->self.controller, urb->setup_dma)) {
		xhci_err(xhci, "setup : dma_map_single failed\n");
		ret = -EBUSY;
		goto error_setup_dma;
	}

	urb->transfer_dma = dma_map_single(
			hcd->self.controller,
			urb->transfer_buffer,
			urb->transfer_buffer_length,
			DMA_TO_DEVICE);
	if (dma_mapping_error(hcd->self.controller, urb->transfer_dma)) {
		xhci_err(xhci, "xfer : dma_map_single failed\n");
		ret = -EBUSY;
		goto error_xfer_dma;
	}

	ret = xhci_urb_enqueue_single_step(hcd, urb, GFP_ATOMIC, 0);

	dma_unmap_single(hcd->self.controller, urb->transfer_dma,
			sizeof(struct usb_ctrlrequest), DMA_TO_DEVICE);
error_xfer_dma:
	dma_unmap_single(hcd->self.controller, urb->setup_dma,
			sizeof(struct usb_ctrlrequest), DMA_TO_DEVICE);
error_setup_dma:
error_urb_ep:
	usb_free_urb(urb);
error:
	return ret;
}

static int single_step_get_dev_desc(struct usb_hcd *hcd, u8 port)
{
	struct xhci_hcd *xhci = hcd_to_xhci(hcd);
	struct urb      *urb;
	struct usb_device       *hdev;
	struct usb_device       *udev = NULL;
	struct usb_ctrlrequest  setup_packet;
	char data_buffer[USB_DT_DEVICE_SIZE];
	int ret = 0;

	xhci_info(xhci, "Testing SINGLE_STEP_GET_DEV_DESC\n");

	hdev = hcd->self.root_hub;
	if (!hdev) {
		xhci_err(xhci, "EHSET: root_hub pointer is NULL\n");
		ret = -EPIPE;
		goto error;
	}

	if (hdev->children[port] != NULL)
		udev = hdev->children[port];

	if (!udev) {
		xhci_err(xhci, "EHSET: device available is NOT found\n");
		ret = -EPIPE;
		goto error;
	}

	urb = usb_alloc_urb(0, GFP_ATOMIC);
	if (!urb) {
		xhci_err(xhci, "urb : get alloc failed\n");
		ret = -ENOMEM;
		goto error;
	}

	setup_packet.bRequestType = USB_DIR_IN |
		USB_TYPE_STANDARD | USB_RECIP_DEVICE;
	setup_packet.bRequest = USB_REQ_GET_DESCRIPTOR;
	setup_packet.wValue = (USB_DT_DEVICE << 8);
	setup_packet.wIndex = 0;
	setup_packet.wLength = USB_DT_DEVICE_SIZE;

	urb->dev = udev;
	urb->hcpriv = udev->ep0.hcpriv;
	urb->setup_packet = (unsigned char *)&setup_packet;
	urb->transfer_buffer = data_buffer;
	urb->transfer_buffer_length = USB_DT_DEVICE_SIZE;
	urb->actual_length = 0;
	urb->transfer_flags = URB_DIR_IN | URB_HCD_DRIVER_TEST;
	urb->pipe = usb_rcvctrlpipe(udev, 0);
	urb->ep = usb_pipe_endpoint(udev, urb->pipe);
	if (!urb->ep) {
		xhci_err(xhci, "urb->ep is NULL\n");
		ret = -ENOENT;
		goto error_urb_ep;
	}

	urb->setup_dma = dma_map_single(
			hcd->self.controller,
			urb->setup_packet,
			sizeof(struct usb_ctrlrequest),
			DMA_TO_DEVICE);
	if (dma_mapping_error(hcd->self.controller, urb->setup_dma)) {
		xhci_err(xhci, "setup : dma_map_single failed\n");
		ret = -EBUSY;
		goto error_setup_dma;
	}

	urb->transfer_dma = dma_map_single(
			hcd->self.controller,
			urb->transfer_buffer,
			urb->transfer_buffer_length,
			DMA_TO_DEVICE);
	if (dma_mapping_error(hcd->self.controller, urb->transfer_dma)) {
		xhci_err(xhci, "xfer : dma_map_single failed\n");
		ret = -EBUSY;
		goto error_xfer_dma;
	}

	ret = xhci_urb_enqueue_single_step(hcd, urb, GFP_ATOMIC, 1);

	dma_unmap_single(hcd->self.controller, urb->transfer_dma,
			sizeof(struct usb_ctrlrequest), DMA_TO_DEVICE);
error_xfer_dma:
	dma_unmap_single(hcd->self.controller, urb->setup_dma,
			sizeof(struct usb_ctrlrequest), DMA_TO_DEVICE);
error_setup_dma:
error_urb_ep:
	usb_free_urb(urb);
error:
	return ret;
}

static int hs_host_port_suspend_resume(struct usb_hcd *hcd, u8 port)
{
	struct xhci_hcd *xhci = hcd_to_xhci(hcd);
	struct usb_device *hdev = hcd->self.root_hub;
	int retval = 0;

	xhci_info(xhci, "Testing SUSPEND & RESUME\n");

	/* Sending SOF for 15 seconds */
	schedule_timeout_uninterruptible(msecs_to_jiffies(15000));

	/* Suspend for 15 seconds */
	xhci_info(xhci, "Supend Root Hub for 15 seconds\n");
	/* set_port_feature in hub.c */
	retval = usb_control_msg(hdev, usb_sndctrlpipe(hdev, 0),
			USB_REQ_SET_FEATURE, USB_RT_PORT,
			USB_PORT_FEAT_SUSPEND, port+1, NULL, 0, 1000);
	if (retval < 0)
		return retval;

	schedule_timeout_uninterruptible(msecs_to_jiffies(15000));

	/* After 15 seconds, resume */
	xhci_info(xhci, "Resume Root Hub\n");
	/* clear_port_feature in hub.c */
	retval = usb_control_msg(hdev, usb_sndctrlpipe(hdev, 0),
			USB_REQ_CLEAR_FEATURE, USB_RT_PORT,
			USB_PORT_FEAT_SUSPEND, port+1, NULL, 0, 1000);

	return retval;
}

static int xhci_port_test(struct usb_hcd *hcd, u8 selector, u8 port,
		unsigned long flags)
{
	struct xhci_hcd *xhci = hcd_to_xhci(hcd);
	int max_portpmsc;
	__le32 __iomem **portpmsc_array;
	u32 temp;
	int retval = 0;

	xhci_info(xhci, "TEST MODE !!! selector = 0x%x\n", selector);
	xhci_info(xhci, "running XHCI test %x on port %x\n", selector, port);

	max_portpmsc = xhci_get_portpmsc(hcd, &portpmsc_array);

	temp = xhci_readl(xhci, portpmsc_array[port]);
	temp &= ~PORT_TEST(0xf);
	xhci_writel(xhci, temp, portpmsc_array[port]);

	switch (selector) {
	case USB_PORT_TEST_J:
		xhci_info(xhci, "Port Test J State\n");
		/*
		 * For J/K/SE0_NAK/TEST_PACKET/FORCE_ENABLE
		 * 1. Set the Run/Stop bit in the USBCMD register
		 * to a '0' and wait for the HCHalted bit
		 * in the USBSTS regster, to transitio to a '1'
		 * 2. Set the Port Test Control field in the port
		 * under test PORTPMSC register
		 */
		retval = xhci_halt(xhci);
		if (retval < 0)
			goto error;
		temp = xhci_readl(xhci, portpmsc_array[port]);
		temp |= PORT_TEST_J;
		xhci_writel(xhci, temp, portpmsc_array[port]);
		break;
	case USB_PORT_TEST_K:
		xhci_info(xhci, "Port Test K State\n");
		retval = xhci_halt(xhci);
		if (retval < 0)
			goto error;
		temp = xhci_readl(xhci, portpmsc_array[port]);
		temp |= PORT_TEST_K;
		xhci_writel(xhci, temp, portpmsc_array[port]);
		break;
	case USB_PORT_TEST_SE0_NAK:
		xhci_info(xhci, "Port Test SE0_NAK\n");
		retval = xhci_halt(xhci);
		if (retval < 0)
			goto error;
		temp = xhci_readl(xhci, portpmsc_array[port]);
		temp |= PORT_TEST_SE0_NAK;
		xhci_writel(xhci, temp, portpmsc_array[port]);
		break;
	case USB_PORT_TEST_PACKET:
		xhci_info(xhci, "Port Test Packet\n");
		retval = xhci_halt(xhci);
		if (retval < 0)
			goto error;
		temp = xhci_readl(xhci, portpmsc_array[port]);
		temp |= PORT_TEST_PKT;
		xhci_writel(xhci, temp, portpmsc_array[port]);
		break;
	case USB_PORT_TEST_FORCE_ENABLE:
		xhci_info(xhci, "Port Test Force Enable\n");
		retval = xhci_halt(xhci);
		if (retval < 0)
			goto error;
		temp = xhci_readl(xhci, portpmsc_array[port]);
		temp |= PORT_TEST_FORCE;
		xhci_writel(xhci, temp, portpmsc_array[port]);
		break;
	case (EHSET_HS_HOST_PORT_SUSPEND_RESUME & 0xFF):
		xhci_info(xhci, "HS Host Port Suspend Resume\n");
		spin_unlock_irqrestore(&xhci->lock, flags);
		retval = hs_host_port_suspend_resume(hcd, port);
		spin_lock_irqsave(&xhci->lock, flags);
		if (retval < 0)
			goto error;
		break;
	case (EHSET_SINGLE_STEP_GET_DEV_DESC & 0xFF):
		xhci_info(xhci, "EHSET Single Step Get Device Descriptor\n");
		spin_unlock_irqrestore(&xhci->lock, flags);
		retval = single_step_get_dev_desc(hcd, port);
		spin_lock_irqsave(&xhci->lock, flags);
		if (retval < 0)
			goto error;
		break;
	case (EHSET_SINGLE_STEP_SET_FEATURE & 0xFF):
		xhci_info(xhci, "EHSET Single Step Get Device Descriptor\n");
		spin_unlock_irqrestore(&xhci->lock, flags);
		retval = single_step_set_feature(hcd, port);
		spin_lock_irqsave(&xhci->lock, flags);
		if (retval < 0)
			goto error;
		break;
	default:
		xhci_err(xhci, "Unknown Test Mode : %d\n", selector);
		retval = -EINVAL;
		goto error;
	}

	temp = xhci_readl(xhci, portpmsc_array[port]);
	xhci_info(xhci, "PORTPMSC: actual port %d status & control = 0x%x\n",
			port, temp);
	xhci_info(xhci, "USB2.0 Port Test Done !!!\n");
	return retval;

error:
	xhci_err(xhci, "USB2.0 Port Test Error : %d\n", retval);
	return retval;
}
#endif/* CONFIG_HOST_COMPLIANT_TEST */
=======
/*
 * Function for Compliance Mode Quirk.
 *
 * This Function verifies if all xhc USB3 ports have entered U0, if so,
 * the compliance mode timer is deleted. A port won't enter
 * compliance mode if it has previously entered U0.
 */
void xhci_del_comp_mod_timer(struct xhci_hcd *xhci, u32 status, u16 wIndex)
{
	u32 all_ports_seen_u0 = ((1 << xhci->num_usb3_ports)-1);
	bool port_in_u0 = ((status & PORT_PLS_MASK) == XDEV_U0);

	if (!(xhci->quirks & XHCI_COMP_MODE_QUIRK))
		return;

	if ((xhci->port_status_u0 != all_ports_seen_u0) && port_in_u0) {
		xhci->port_status_u0 |= 1 << wIndex;
		if (xhci->port_status_u0 == all_ports_seen_u0) {
			del_timer_sync(&xhci->comp_mode_recovery_timer);
			xhci_dbg(xhci, "All USB3 ports have entered U0 already!\n");
			xhci_dbg(xhci, "Compliance Mode Recovery Timer Deleted.\n");
		}
	}
}
>>>>>>> 1c7eb280

int xhci_hub_control(struct usb_hcd *hcd, u16 typeReq, u16 wValue,
		u16 wIndex, char *buf, u16 wLength)
{
	struct xhci_hcd	*xhci = hcd_to_xhci(hcd);
	int max_ports, max_portpmsc;
	unsigned long flags;
	u32 temp, status;
	int retval = 0;
	__le32 __iomem **port_array;
	__le32 __iomem **portpmsc_array;
	int slot_id;
	struct xhci_bus_state *bus_state;
	u16 link_state = 0;
	u16 wake_mask = 0;
	u8 selector;

	max_ports = xhci_get_ports(hcd, &port_array);
	max_portpmsc = xhci_get_portpmsc(hcd, &portpmsc_array);
	bus_state = &xhci->bus_state[hcd_index(hcd)];

	spin_lock_irqsave(&xhci->lock, flags);
	switch (typeReq) {
	case GetHubStatus:
		/* No power source, over-current reported per port */
		memset(buf, 0, 4);
		break;
	case GetHubDescriptor:
		/* Check to make sure userspace is asking for the USB 3.0 hub
		 * descriptor for the USB 3.0 roothub.  If not, we stall the
		 * endpoint, like external hubs do.
		 */
		if (hcd->speed == HCD_USB3 &&
				(wLength < USB_DT_SS_HUB_SIZE ||
				 wValue != (USB_DT_SS_HUB << 8))) {
			xhci_dbg(xhci, "Wrong hub descriptor type for "
					"USB 3.0 roothub.\n");
			goto error;
		}
		xhci_hub_descriptor(hcd, xhci,
				(struct usb_hub_descriptor *) buf);
		break;
	case DeviceRequest | USB_REQ_GET_DESCRIPTOR:
		if ((wValue & 0xff00) != (USB_DT_BOS << 8))
			goto error;

		if (hcd->speed != HCD_USB3)
			goto error;

		memcpy(buf, &usb_bos_descriptor,
				USB_DT_BOS_SIZE + USB_DT_USB_SS_CAP_SIZE);
		temp = xhci_readl(xhci, &xhci->cap_regs->hcs_params3);
		buf[12] = HCS_U1_LATENCY(temp);
		put_unaligned_le16(HCS_U2_LATENCY(temp), &buf[13]);

		spin_unlock_irqrestore(&xhci->lock, flags);
		return USB_DT_BOS_SIZE + USB_DT_USB_SS_CAP_SIZE;
	case GetPortStatus:
		if (!wIndex || wIndex > max_ports)
			goto error;
		wIndex--;
		status = 0;
		temp = xhci_readl(xhci, port_array[wIndex]);
		if (temp == 0xffffffff) {
			retval = -ENODEV;
			break;
		}
		xhci_dbg(xhci, "get port status, actual port %d status  = 0x%x\n", wIndex, temp);

		/* wPortChange bits */
		if (temp & PORT_CSC)
			status |= USB_PORT_STAT_C_CONNECTION << 16;
		if (temp & PORT_PEC)
			status |= USB_PORT_STAT_C_ENABLE << 16;
		if ((temp & PORT_OCC))
			status |= USB_PORT_STAT_C_OVERCURRENT << 16;
		if ((temp & PORT_RC))
			status |= USB_PORT_STAT_C_RESET << 16;
		/* USB3.0 only */
		if (hcd->speed == HCD_USB3) {
			if ((temp & PORT_PLC))
				status |= USB_PORT_STAT_C_LINK_STATE << 16;
			if ((temp & PORT_WRC))
				status |= USB_PORT_STAT_C_BH_RESET << 16;
		}

		if (hcd->speed != HCD_USB3) {
			if ((temp & PORT_PLS_MASK) == XDEV_U3
					&& (temp & PORT_POWER))
				status |= USB_PORT_STAT_SUSPEND;
		}
		if ((temp & PORT_PLS_MASK) == XDEV_RESUME &&
				!DEV_SUPERSPEED(temp)) {
			if ((temp & PORT_RESET) || !(temp & PORT_PE))
				goto error;
			if (time_after_eq(jiffies,
					bus_state->resume_done[wIndex])) {
				xhci_dbg(xhci, "Resume USB2 port %d\n",
					wIndex + 1);
				bus_state->resume_done[wIndex] = 0;
				clear_bit(wIndex, &bus_state->resuming_ports);
				xhci_set_link_state(xhci, port_array, wIndex,
							XDEV_U0);
				xhci_dbg(xhci, "set port %d resume\n",
					wIndex + 1);
				slot_id = xhci_find_slot_id_by_port(hcd, xhci,
								 wIndex + 1);
				if (!slot_id) {
					xhci_dbg(xhci, "slot_id is zero\n");
					goto error;
				}
				xhci_ring_device(xhci, slot_id);
				bus_state->port_c_suspend |= 1 << wIndex;
				bus_state->suspended_ports &= ~(1 << wIndex);
			} else {
				/*
				 * The resume has been signaling for less than
				 * 20ms. Report the port status as SUSPEND,
				 * let the usbcore check port status again
				 * and clear resume signaling later.
				 */
				status |= USB_PORT_STAT_SUSPEND;
			}
		}
		if ((temp & PORT_PLS_MASK) == XDEV_U0
			&& (temp & PORT_POWER)
			&& (bus_state->suspended_ports & (1 << wIndex))) {
			bus_state->suspended_ports &= ~(1 << wIndex);
			if (hcd->speed != HCD_USB3)
				bus_state->port_c_suspend |= 1 << wIndex;
		}
		if (temp & PORT_CONNECT) {
			status |= USB_PORT_STAT_CONNECTION;
			status |= xhci_port_speed(temp);
		}
		if (temp & PORT_PE)
			status |= USB_PORT_STAT_ENABLE;
		if (temp & PORT_OC)
			status |= USB_PORT_STAT_OVERCURRENT;
		if (temp & PORT_RESET)
			status |= USB_PORT_STAT_RESET;
		if (temp & PORT_POWER) {
			if (hcd->speed == HCD_USB3)
				status |= USB_SS_PORT_STAT_POWER;
			else
				status |= USB_PORT_STAT_POWER;
		}
		/* Update Port Link State for super speed ports*/
		if (hcd->speed == HCD_USB3) {
			xhci_hub_report_link_state(&status, temp);
			/*
			 * Verify if all USB3 Ports Have entered U0 already.
			 * Delete Compliance Mode Timer if so.
			 */
			xhci_del_comp_mod_timer(xhci, temp, wIndex);
		}
		if (bus_state->port_c_suspend & (1 << wIndex))
			status |= 1 << USB_PORT_FEAT_C_SUSPEND;
		xhci_dbg(xhci, "Get port status returned 0x%x\n", status);
		put_unaligned(cpu_to_le32(status), (__le32 *) buf);
		break;
	case SetPortFeature:
		selector = wIndex >> 8;
		if (wValue == USB_PORT_FEAT_LINK_STATE)
			link_state = (wIndex & 0xff00) >> 3;
		if (wValue == USB_PORT_FEAT_REMOTE_WAKE_MASK)
			wake_mask = wIndex & 0xff00;
		wIndex &= 0xff;
		if (!wIndex || wIndex > max_ports)
			goto error;
		wIndex--;
		temp = xhci_readl(xhci, port_array[wIndex]);
		if (temp == 0xffffffff) {
			retval = -ENODEV;
			break;
		}
		temp = xhci_port_state_to_neutral(temp);
		/* FIXME: What new port features do we need to support? */
		switch (wValue) {
		case USB_PORT_FEAT_SUSPEND:
			temp = xhci_readl(xhci, port_array[wIndex]);
			if ((temp & PORT_PLS_MASK) != XDEV_U0) {
				/* Resume the port to U0 first */
				xhci_set_link_state(xhci, port_array, wIndex,
							XDEV_U0);
				spin_unlock_irqrestore(&xhci->lock, flags);
				msleep(10);
				spin_lock_irqsave(&xhci->lock, flags);
			}
			/* In spec software should not attempt to suspend
			 * a port unless the port reports that it is in the
			 * enabled (PED = ??1??,PLS < ??3??) state.
			 */
			temp = xhci_readl(xhci, port_array[wIndex]);
			if ((temp & PORT_PE) == 0 || (temp & PORT_RESET)
				|| (temp & PORT_PLS_MASK) >= XDEV_U3) {
				xhci_warn(xhci, "USB core suspending device "
					  "not in U0/U1/U2.\n");
				goto error;
			}

			slot_id = xhci_find_slot_id_by_port(hcd, xhci,
					wIndex + 1);
			if (!slot_id) {
				xhci_warn(xhci, "slot_id is zero\n");
				goto error;
			}
			/* unlock to execute stop endpoint commands */
			spin_unlock_irqrestore(&xhci->lock, flags);
			xhci_stop_device(xhci, slot_id, 1);
			spin_lock_irqsave(&xhci->lock, flags);

			xhci_set_link_state(xhci, port_array, wIndex, XDEV_U3);

			spin_unlock_irqrestore(&xhci->lock, flags);
			msleep(10); /* wait device to enter */
			spin_lock_irqsave(&xhci->lock, flags);

			temp = xhci_readl(xhci, port_array[wIndex]);
			bus_state->suspended_ports |= 1 << wIndex;
			break;
		case USB_PORT_FEAT_LINK_STATE:
			temp = xhci_readl(xhci, port_array[wIndex]);
			/* Software should not attempt to set
			 * port link state above '5' (Rx.Detect) and the port
			 * must be enabled.
			 */
			if ((temp & PORT_PE) == 0 ||
				(link_state > USB_SS_PORT_LS_RX_DETECT)) {
				xhci_warn(xhci, "Cannot set link state.\n");
				goto error;
			}

			if (link_state == USB_SS_PORT_LS_U3) {
				slot_id = xhci_find_slot_id_by_port(hcd, xhci,
						wIndex + 1);
				if (slot_id) {
					/* unlock to execute stop endpoint
					 * commands */
					spin_unlock_irqrestore(&xhci->lock,
								flags);
					xhci_stop_device(xhci, slot_id, 1);
					spin_lock_irqsave(&xhci->lock, flags);
				}
			}

			xhci_set_link_state(xhci, port_array, wIndex,
						link_state);

			spin_unlock_irqrestore(&xhci->lock, flags);
			msleep(20); /* wait device to enter */
			spin_lock_irqsave(&xhci->lock, flags);

			temp = xhci_readl(xhci, port_array[wIndex]);
			if (link_state == USB_SS_PORT_LS_U3)
				bus_state->suspended_ports |= 1 << wIndex;
			break;
		case USB_PORT_FEAT_POWER:
			/*
			 * Turn on ports, even if there isn't per-port switching.
			 * HC will report connect events even before this is set.
			 * However, khubd will ignore the roothub events until
			 * the roothub is registered.
			 */
			xhci_writel(xhci, temp | PORT_POWER,
					port_array[wIndex]);

			temp = xhci_readl(xhci, port_array[wIndex]);
			xhci_dbg(xhci, "set port power, actual port %d status  = 0x%x\n", wIndex, temp);
			break;
		case USB_PORT_FEAT_RESET:
			temp = (temp | PORT_RESET);
			xhci_writel(xhci, temp, port_array[wIndex]);

			temp = xhci_readl(xhci, port_array[wIndex]);
			xhci_dbg(xhci, "set port reset, actual port %d status  = 0x%x\n", wIndex, temp);
			break;

		/*
		 * For downstream facing ports (these):  one hub port is put
		 * into test mode according to USB2 11.24.2.13, then the hub
		 * must be reset (which for root hub now means rmmod+modprobe,
		 * or else system reboot).  See EHCI 2.3.9 and 4.14 for info
		 * about the EHCI-specific stuff.
		 */
		case USB_PORT_FEAT_TEST:
#ifdef CONFIG_HOST_COMPLIANT_TEST
			retval = xhci_port_test(hcd, selector, wIndex, flags);
			if (retval < 0) {
				xhci_err(xhci, "USB2 Host Test Fail!!!\n");
				goto error;
			}
#endif
			break;
		case USB_PORT_FEAT_REMOTE_WAKE_MASK:
			xhci_set_remote_wake_mask(xhci, port_array,
					wIndex, wake_mask);
			temp = xhci_readl(xhci, port_array[wIndex]);
			xhci_dbg(xhci, "set port remote wake mask, "
					"actual port %d status  = 0x%x\n",
					wIndex, temp);
			break;
		case USB_PORT_FEAT_BH_PORT_RESET:
			temp |= PORT_WR;
			xhci_writel(xhci, temp, port_array[wIndex]);

			temp = xhci_readl(xhci, port_array[wIndex]);
			break;
		default:
			goto error;
		}
		/* unblock any posted writes */
		temp = xhci_readl(xhci, port_array[wIndex]);
		break;
	case ClearPortFeature:
		if (!wIndex || wIndex > max_ports)
			goto error;
		wIndex--;
		temp = xhci_readl(xhci, port_array[wIndex]);
		if (temp == 0xffffffff) {
			retval = -ENODEV;
			break;
		}
		/* FIXME: What new port features do we need to support? */
		temp = xhci_port_state_to_neutral(temp);
		switch (wValue) {
		case USB_PORT_FEAT_SUSPEND:
			temp = xhci_readl(xhci, port_array[wIndex]);
			xhci_dbg(xhci, "clear USB_PORT_FEAT_SUSPEND\n");
			xhci_dbg(xhci, "PORTSC %04x\n", temp);
			if (temp & PORT_RESET)
				goto error;
			if ((temp & PORT_PLS_MASK) == XDEV_U3) {
				if ((temp & PORT_PE) == 0)
					goto error;

				xhci_set_link_state(xhci, port_array, wIndex,
							XDEV_RESUME);
				spin_unlock_irqrestore(&xhci->lock, flags);
				msleep(20);
				spin_lock_irqsave(&xhci->lock, flags);
				xhci_set_link_state(xhci, port_array, wIndex,
							XDEV_U0);
			}
			bus_state->port_c_suspend |= 1 << wIndex;

			slot_id = xhci_find_slot_id_by_port(hcd, xhci,
					wIndex + 1);
			if (!slot_id) {
				xhci_dbg(xhci, "slot_id is zero\n");
				goto error;
			}
			xhci_ring_device(xhci, slot_id);
			break;
		case USB_PORT_FEAT_C_SUSPEND:
			bus_state->port_c_suspend &= ~(1 << wIndex);
		case USB_PORT_FEAT_C_RESET:
		case USB_PORT_FEAT_C_BH_PORT_RESET:
		case USB_PORT_FEAT_C_CONNECTION:
		case USB_PORT_FEAT_C_OVER_CURRENT:
		case USB_PORT_FEAT_C_ENABLE:
		case USB_PORT_FEAT_C_PORT_LINK_STATE:
			xhci_clear_port_change_bit(xhci, wValue, wIndex,
					port_array[wIndex], temp);
			break;
		case USB_PORT_FEAT_ENABLE:
			xhci_disable_port(hcd, xhci, wIndex,
					port_array[wIndex], temp);
			break;
		default:
			goto error;
		}
		break;
	default:
error:
		/* "stall" on error */
		retval = -EPIPE;
	}
	spin_unlock_irqrestore(&xhci->lock, flags);
	return retval;
}

/*
 * Returns 0 if the status hasn't changed, or the number of bytes in buf.
 * Ports are 0-indexed from the HCD point of view,
 * and 1-indexed from the USB core pointer of view.
 *
 * Note that the status change bits will be cleared as soon as a port status
 * change event is generated, so we use the saved status from that event.
 */
int xhci_hub_status_data(struct usb_hcd *hcd, char *buf)
{
	unsigned long flags;
	u32 temp, status;
	u32 mask;
	int i, retval;
	struct xhci_hcd	*xhci = hcd_to_xhci(hcd);
	int max_ports;
	__le32 __iomem **port_array;
	struct xhci_bus_state *bus_state;

	max_ports = xhci_get_ports(hcd, &port_array);
	bus_state = &xhci->bus_state[hcd_index(hcd)];

	/* Initial status is no changes */
	retval = (max_ports + 8) / 8;
	memset(buf, 0, retval);

	/*
	 * Inform the usbcore about resume-in-progress by returning
	 * a non-zero value even if there are no status changes.
	 */
	status = bus_state->resuming_ports;

	mask = PORT_CSC | PORT_PEC | PORT_OCC | PORT_PLC | PORT_WRC;

	spin_lock_irqsave(&xhci->lock, flags);
	/* For each port, did anything change?  If so, set that bit in buf. */
	for (i = 0; i < max_ports; i++) {
		temp = xhci_readl(xhci, port_array[i]);
		if (temp == 0xffffffff) {
			retval = -ENODEV;
			break;
		}
		if ((temp & mask) != 0 ||
			(bus_state->port_c_suspend & 1 << i) ||
			(bus_state->resume_done[i] && time_after_eq(
			    jiffies, bus_state->resume_done[i]))) {
			buf[(i + 1) / 8] |= 1 << (i + 1) % 8;
			status = 1;
		}
	}
	spin_unlock_irqrestore(&xhci->lock, flags);
	return status ? retval : 0;
}

#ifdef CONFIG_PM

int xhci_bus_suspend(struct usb_hcd *hcd)
{
	struct xhci_hcd	*xhci = hcd_to_xhci(hcd);
	int max_ports, port_index;
	__le32 __iomem **port_array;
	struct xhci_bus_state *bus_state;
	unsigned long flags;

	max_ports = xhci_get_ports(hcd, &port_array);
	bus_state = &xhci->bus_state[hcd_index(hcd)];

	spin_lock_irqsave(&xhci->lock, flags);

	if (hcd->self.root_hub->do_remote_wakeup) {
		if (bus_state->resuming_ports) {
			spin_unlock_irqrestore(&xhci->lock, flags);
			xhci_dbg(xhci, "suspend failed because "
						"a port is resuming\n");
			return -EBUSY;
		}
	}

	port_index = max_ports;
	bus_state->bus_suspended = 0;
	while (port_index--) {
		/* suspend the port if the port is not suspended */
		u32 t1, t2;
		int slot_id;

		t1 = xhci_readl(xhci, port_array[port_index]);
		t2 = xhci_port_state_to_neutral(t1);

		if ((t1 & PORT_PE) && !(t1 & PORT_PLS_MASK)) {
			xhci_dbg(xhci, "port %d not suspended\n", port_index);
			slot_id = xhci_find_slot_id_by_port(hcd, xhci,
					port_index + 1);
			if (slot_id) {
				spin_unlock_irqrestore(&xhci->lock, flags);
				xhci_stop_device(xhci, slot_id, 1);
				spin_lock_irqsave(&xhci->lock, flags);
			}
			t2 &= ~PORT_PLS_MASK;
			t2 |= PORT_LINK_STROBE | XDEV_U3;
			set_bit(port_index, &bus_state->bus_suspended);
		}
		/* USB core sets remote wake mask for USB 3.0 hubs,
		 * including the USB 3.0 roothub, but only if CONFIG_USB_SUSPEND
		 * is enabled, so also enable remote wake here.
		 */
		if (hcd->self.root_hub->do_remote_wakeup) {
			if (t1 & PORT_CONNECT) {
				t2 |= PORT_WKOC_E | PORT_WKDISC_E;
				t2 &= ~PORT_WKCONN_E;
			} else {
				t2 |= PORT_WKOC_E | PORT_WKCONN_E;
				t2 &= ~PORT_WKDISC_E;
			}
		} else
			t2 &= ~PORT_WAKE_BITS;

		t1 = xhci_port_state_to_neutral(t1);
		if (t1 != t2)
			xhci_writel(xhci, t2, port_array[port_index]);

		if (hcd->speed != HCD_USB3) {
			/* enable remote wake up for USB 2.0 */
			__le32 __iomem *addr;
			u32 tmp;

			/* Add one to the port status register address to get
			 * the port power control register address.
			 */
			addr = port_array[port_index] + 1;
			tmp = xhci_readl(xhci, addr);
			tmp |= PORT_RWE;
			xhci_writel(xhci, tmp, addr);
		}
	}
	hcd->state = HC_STATE_SUSPENDED;
	bus_state->next_statechange = jiffies + msecs_to_jiffies(10);
	spin_unlock_irqrestore(&xhci->lock, flags);
	return 0;
}

int xhci_bus_resume(struct usb_hcd *hcd)
{
	struct xhci_hcd	*xhci = hcd_to_xhci(hcd);
	int max_ports, port_index;
	__le32 __iomem **port_array;
	struct xhci_bus_state *bus_state;
	u32 temp;
	unsigned long flags;

	max_ports = xhci_get_ports(hcd, &port_array);
	bus_state = &xhci->bus_state[hcd_index(hcd)];

	if (time_before(jiffies, bus_state->next_statechange))
		msleep(5);

	spin_lock_irqsave(&xhci->lock, flags);
	if (!HCD_HW_ACCESSIBLE(hcd)) {
		spin_unlock_irqrestore(&xhci->lock, flags);
		return -ESHUTDOWN;
	}

	/* delay the irqs */
	temp = xhci_readl(xhci, &xhci->op_regs->command);
	temp &= ~CMD_EIE;
	xhci_writel(xhci, temp, &xhci->op_regs->command);

	port_index = max_ports;
	while (port_index--) {
		/* Check whether need resume ports. If needed
		   resume port and disable remote wakeup */
		u32 temp;
		int slot_id;

		temp = xhci_readl(xhci, port_array[port_index]);
		if (DEV_SUPERSPEED(temp))
			temp &= ~(PORT_RWC_BITS | PORT_CEC | PORT_WAKE_BITS);
		else
			temp &= ~(PORT_RWC_BITS | PORT_WAKE_BITS);
		if (test_bit(port_index, &bus_state->bus_suspended) &&
		    (temp & PORT_PLS_MASK)) {
			if (DEV_SUPERSPEED(temp)) {
				xhci_set_link_state(xhci, port_array,
							port_index, XDEV_U0);
			} else {
				xhci_set_link_state(xhci, port_array,
						port_index, XDEV_RESUME);

				spin_unlock_irqrestore(&xhci->lock, flags);
				msleep(20);
				spin_lock_irqsave(&xhci->lock, flags);

				xhci_set_link_state(xhci, port_array,
							port_index, XDEV_U0);
			}
			/* wait for the port to enter U0 and report port link
			 * state change.
			 */
			spin_unlock_irqrestore(&xhci->lock, flags);
			msleep(20);
			spin_lock_irqsave(&xhci->lock, flags);

			/* Clear PLC */
			xhci_test_and_clear_bit(xhci, port_array, port_index,
						PORT_PLC);

			slot_id = xhci_find_slot_id_by_port(hcd,
					xhci, port_index + 1);
			if (slot_id)
				xhci_ring_device(xhci, slot_id);
		} else
			xhci_writel(xhci, temp, port_array[port_index]);

		if (hcd->speed != HCD_USB3) {
			/* disable remote wake up for USB 2.0 */
			__le32 __iomem *addr;
			u32 tmp;

			/* Add one to the port status register address to get
			 * the port power control register address.
			 */
			addr = port_array[port_index] + 1;
			tmp = xhci_readl(xhci, addr);
			tmp &= ~PORT_RWE;
			xhci_writel(xhci, tmp, addr);
		}
	}

	(void) xhci_readl(xhci, &xhci->op_regs->command);

	bus_state->next_statechange = jiffies + msecs_to_jiffies(5);
	/* re-enable irqs */
	temp = xhci_readl(xhci, &xhci->op_regs->command);
	temp |= CMD_EIE;
	xhci_writel(xhci, temp, &xhci->op_regs->command);
	temp = xhci_readl(xhci, &xhci->op_regs->command);

	spin_unlock_irqrestore(&xhci->lock, flags);
	return 0;
}

#endif	/* CONFIG_PM */<|MERGE_RESOLUTION|>--- conflicted
+++ resolved
@@ -543,7 +543,6 @@
 	*status |= pls;
 }
 
-<<<<<<< HEAD
 #ifdef CONFIG_HOST_COMPLIANT_TEST
 static int single_step_set_feature(struct usb_hcd *hcd, u8 port)
 {
@@ -876,7 +875,7 @@
 	return retval;
 }
 #endif/* CONFIG_HOST_COMPLIANT_TEST */
-=======
+
 /*
  * Function for Compliance Mode Quirk.
  *
@@ -901,7 +900,6 @@
 		}
 	}
 }
->>>>>>> 1c7eb280
 
 int xhci_hub_control(struct usb_hcd *hcd, u16 typeReq, u16 wValue,
 		u16 wIndex, char *buf, u16 wLength)
