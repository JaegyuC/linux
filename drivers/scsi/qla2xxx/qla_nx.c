--- conflicted
+++ resolved
@@ -2573,11 +2573,7 @@
 			dsd_seg = (uint32_t *)&cmd_pkt->fcp_data_dseg_address;
 			*dsd_seg++ = cpu_to_le32(LSD(dsd_ptr->dsd_list_dma));
 			*dsd_seg++ = cpu_to_le32(MSD(dsd_ptr->dsd_list_dma));
-<<<<<<< HEAD
-			cmd_pkt->fcp_data_dseg_len = dsd_list_len;
-=======
 			*dsd_seg++ = cpu_to_le32(dsd_list_len);
->>>>>>> d762f438
 		} else {
 			*cur_dsd++ = cpu_to_le32(LSD(dsd_ptr->dsd_list_dma));
 			*cur_dsd++ = cpu_to_le32(MSD(dsd_ptr->dsd_list_dma));
@@ -3661,12 +3657,8 @@
 		if (dev_state == QLA82XX_DEV_NEED_RESET &&
 		    !test_bit(ISP_ABORT_NEEDED, &vha->dpc_flags)) {
 			qla_printk(KERN_WARNING, ha,
-<<<<<<< HEAD
-			    "%s(): Adapter reset needed!\n", __func__);
-=======
 			    "scsi(%ld) %s: Adapter reset needed!\n",
 				vha->host_no, __func__);
->>>>>>> d762f438
 			set_bit(ISP_ABORT_NEEDED, &vha->dpc_flags);
 			qla2xxx_wake_dpc(vha);
 		} else if (dev_state == QLA82XX_DEV_NEED_QUIESCENT &&
@@ -3677,12 +3669,6 @@
 			set_bit(ISP_QUIESCE_NEEDED, &vha->dpc_flags);
 			qla2xxx_wake_dpc(vha);
 		} else {
-<<<<<<< HEAD
-			qla82xx_check_fw_alive(vha);
-			if (qla82xx_check_fw_alive(vha)) {
-				halt_status = qla82xx_rd_32(ha,
-				    QLA82XX_PEG_HALT_STATUS1);
-=======
 			if (qla82xx_check_fw_alive(vha)) {
 				halt_status = qla82xx_rd_32(ha,
 				    QLA82XX_PEG_HALT_STATUS1);
@@ -3704,7 +3690,6 @@
 					    QLA82XX_CRB_PEG_NET_3 + 0x3c),
 				    qla82xx_rd_32(ha,
 					    QLA82XX_CRB_PEG_NET_4 + 0x3c));
->>>>>>> d762f438
 				if (halt_status & HALT_STATUS_UNRECOVERABLE) {
 					set_bit(ISP_UNRECOVERABLE,
 					    &vha->dpc_flags);
@@ -3720,14 +3705,9 @@
 				if (ha->flags.mbox_busy) {
 					ha->flags.mbox_int = 1;
 					DEBUG2(qla_printk(KERN_ERR, ha,
-<<<<<<< HEAD
-					    "Due to fw hung, doing premature "
-					    "completion of mbx command\n"));
-=======
 					    "scsi(%ld) Due to fw hung, doing "
 					    "premature completion of mbx "
 					    "command\n", vha->host_no));
->>>>>>> d762f438
 					if (test_bit(MBX_INTR_WAIT,
 					    &ha->mbx_cmd_flags))
 						complete(&ha->mbx_intr_comp);
