/*
 * leds-ns2.c - Driver for the Network Space v2 (and parents) dual-GPIO LED
 *
 * Copyright (C) 2010 LaCie
 *
 * Author: Simon Guinot <sguinot@lacie.com>
 *
 * Based on leds-gpio.c by Raphael Assenat <raph@8d.com>
 *
 * This program is free software; you can redistribute it and/or modify
 * it under the terms of the GNU General Public License as published by
 * the Free Software Foundation; either version 2 of the License, or
 * (at your option) any later version.
 *
 * This program is distributed in the hope that it will be useful,
 * but WITHOUT ANY WARRANTY; without even the implied warranty of
 * MERCHANTABILITY or FITNESS FOR A PARTICULAR PURPOSE.  See the
 * GNU General Public License for more details.
 *
 * You should have received a copy of the GNU General Public License
 * along with this program; if not, write to the Free Software
 * Foundation, Inc., 59 Temple Place, Suite 330, Boston, MA  02111-1307  USA
 */

#include <linux/kernel.h>
#include <linux/init.h>
#include <linux/platform_device.h>
#include <linux/slab.h>
#include <linux/gpio.h>
#include <linux/leds.h>
#include <linux/module.h>
#include <linux/platform_data/leds-kirkwood-ns2.h>
#include <linux/of_gpio.h>

/*
 * The Network Space v2 dual-GPIO LED is wired to a CPLD and can blink in
 * relation with the SATA activity. This capability is exposed through the
 * "sata" sysfs attribute.
 *
 * The following array detail the different LED registers and the combination
 * of their possible values:
 *
 *  cmd_led   |  slow_led  | /SATA active | LED state
 *            |            |              |
 *     1      |     0      |      x       |  off
 *     -      |     1      |      x       |  on
 *     0      |     0      |      1       |  on
 *     0      |     0      |      0       |  blink (rate 300ms)
 */

enum ns2_led_modes {
	NS_V2_LED_OFF,
	NS_V2_LED_ON,
	NS_V2_LED_SATA,
};

struct ns2_led_mode_value {
	enum ns2_led_modes	mode;
	int			cmd_level;
	int			slow_level;
};

static struct ns2_led_mode_value ns2_led_modval[] = {
	{ NS_V2_LED_OFF	, 1, 0 },
	{ NS_V2_LED_ON	, 0, 1 },
	{ NS_V2_LED_ON	, 1, 1 },
	{ NS_V2_LED_SATA, 0, 0 },
};

struct ns2_led_data {
	struct led_classdev	cdev;
	unsigned		cmd;
	unsigned		slow;
	unsigned char		sata; /* True when SATA mode active. */
	rwlock_t		rw_lock; /* Lock GPIOs. */
};

static int ns2_led_get_mode(struct ns2_led_data *led_dat,
			    enum ns2_led_modes *mode)
{
	int i;
	int ret = -EINVAL;
	int cmd_level;
	int slow_level;

	read_lock_irq(&led_dat->rw_lock);

	cmd_level = gpio_get_value(led_dat->cmd);
	slow_level = gpio_get_value(led_dat->slow);

	for (i = 0; i < ARRAY_SIZE(ns2_led_modval); i++) {
		if (cmd_level == ns2_led_modval[i].cmd_level &&
		    slow_level == ns2_led_modval[i].slow_level) {
			*mode = ns2_led_modval[i].mode;
			ret = 0;
			break;
		}
	}

	read_unlock_irq(&led_dat->rw_lock);

	return ret;
}

static void ns2_led_set_mode(struct ns2_led_data *led_dat,
			     enum ns2_led_modes mode)
{
	int i;
	unsigned long flags;

	write_lock_irqsave(&led_dat->rw_lock, flags);

	for (i = 0; i < ARRAY_SIZE(ns2_led_modval); i++) {
		if (mode == ns2_led_modval[i].mode) {
			gpio_set_value(led_dat->cmd,
				       ns2_led_modval[i].cmd_level);
			gpio_set_value(led_dat->slow,
				       ns2_led_modval[i].slow_level);
		}
	}

	write_unlock_irqrestore(&led_dat->rw_lock, flags);
}

static void ns2_led_set(struct led_classdev *led_cdev,
			enum led_brightness value)
{
	struct ns2_led_data *led_dat =
		container_of(led_cdev, struct ns2_led_data, cdev);
	enum ns2_led_modes mode;

	if (value == LED_OFF)
		mode = NS_V2_LED_OFF;
	else if (led_dat->sata)
		mode = NS_V2_LED_SATA;
	else
		mode = NS_V2_LED_ON;

	ns2_led_set_mode(led_dat, mode);
}

static ssize_t ns2_led_sata_store(struct device *dev,
				  struct device_attribute *attr,
				  const char *buff, size_t count)
{
	struct led_classdev *led_cdev = dev_get_drvdata(dev);
	struct ns2_led_data *led_dat =
		container_of(led_cdev, struct ns2_led_data, cdev);
	int ret;
	unsigned long enable;
	enum ns2_led_modes mode;

	ret = strict_strtoul(buff, 10, &enable);
	if (ret < 0)
		return ret;

	enable = !!enable;

	if (led_dat->sata == enable)
		return count;

	ret = ns2_led_get_mode(led_dat, &mode);
	if (ret < 0)
		return ret;

	if (enable && mode == NS_V2_LED_ON)
		ns2_led_set_mode(led_dat, NS_V2_LED_SATA);
	if (!enable && mode == NS_V2_LED_SATA)
		ns2_led_set_mode(led_dat, NS_V2_LED_ON);

	led_dat->sata = enable;

	return count;
}

static ssize_t ns2_led_sata_show(struct device *dev,
				 struct device_attribute *attr, char *buf)
{
	struct led_classdev *led_cdev = dev_get_drvdata(dev);
	struct ns2_led_data *led_dat =
		container_of(led_cdev, struct ns2_led_data, cdev);

	return sprintf(buf, "%d\n", led_dat->sata);
}

static DEVICE_ATTR(sata, 0644, ns2_led_sata_show, ns2_led_sata_store);

static int
create_ns2_led(struct platform_device *pdev, struct ns2_led_data *led_dat,
	       const struct ns2_led *template)
{
	int ret;
	enum ns2_led_modes mode;

	ret = gpio_request(template->cmd, template->name);
	if (ret == 0) {
		ret = gpio_direction_output(template->cmd,
					    gpio_get_value(template->cmd));
		if (ret)
			gpio_free(template->cmd);
	}
	if (ret) {
		dev_err(&pdev->dev, "%s: failed to setup command GPIO\n",
			template->name);
	}

	ret = gpio_request(template->slow, template->name);
	if (ret == 0) {
		ret = gpio_direction_output(template->slow,
					    gpio_get_value(template->slow));
		if (ret)
			gpio_free(template->slow);
	}
	if (ret) {
		dev_err(&pdev->dev, "%s: failed to setup slow GPIO\n",
			template->name);
		goto err_free_cmd;
	}

	rwlock_init(&led_dat->rw_lock);

	led_dat->cdev.name = template->name;
	led_dat->cdev.default_trigger = template->default_trigger;
	led_dat->cdev.blink_set = NULL;
	led_dat->cdev.brightness_set = ns2_led_set;
	led_dat->cdev.flags |= LED_CORE_SUSPENDRESUME;
	led_dat->cmd = template->cmd;
	led_dat->slow = template->slow;

	ret = ns2_led_get_mode(led_dat, &mode);
	if (ret < 0)
		goto err_free_slow;

	/* Set LED initial state. */
	led_dat->sata = (mode == NS_V2_LED_SATA) ? 1 : 0;
	led_dat->cdev.brightness =
		(mode == NS_V2_LED_OFF) ? LED_OFF : LED_FULL;

	ret = led_classdev_register(&pdev->dev, &led_dat->cdev);
	if (ret < 0)
		goto err_free_slow;

	ret = device_create_file(led_dat->cdev.dev, &dev_attr_sata);
	if (ret < 0)
		goto err_free_cdev;

	return 0;

err_free_cdev:
	led_classdev_unregister(&led_dat->cdev);
err_free_slow:
	gpio_free(led_dat->slow);
err_free_cmd:
	gpio_free(led_dat->cmd);

	return ret;
}

static void delete_ns2_led(struct ns2_led_data *led_dat)
{
	device_remove_file(led_dat->cdev.dev, &dev_attr_sata);
	led_classdev_unregister(&led_dat->cdev);
	gpio_free(led_dat->cmd);
	gpio_free(led_dat->slow);
}

<<<<<<< HEAD
static int ns2_led_probe(struct platform_device *pdev)
=======
#ifdef CONFIG_OF_GPIO
/*
 * Translate OpenFirmware node properties into platform_data.
 */
static int __devinit
ns2_leds_get_of_pdata(struct device *dev, struct ns2_led_platform_data *pdata)
{
	struct device_node *np = dev->of_node;
	struct device_node *child;
	struct ns2_led *leds;
	int num_leds = 0;
	int i = 0;

	num_leds = of_get_child_count(np);
	if (!num_leds)
		return -ENODEV;

	leds = devm_kzalloc(dev, num_leds * sizeof(struct ns2_led),
			    GFP_KERNEL);
	if (!leds)
		return -ENOMEM;

	for_each_child_of_node(np, child) {
		const char *string;
		int ret;

		ret = of_get_named_gpio(child, "cmd-gpio", 0);
		if (ret < 0)
			return ret;
		leds[i].cmd = ret;
		ret = of_get_named_gpio(child, "slow-gpio", 0);
		if (ret < 0)
			return ret;
		leds[i].slow = ret;
		ret = of_property_read_string(child, "label", &string);
		leds[i].name = (ret == 0) ? string : child->name;
		ret = of_property_read_string(child, "linux,default-trigger",
					      &string);
		if (ret == 0)
			leds[i].default_trigger = string;

		i++;
	}

	pdata->leds = leds;
	pdata->num_leds = num_leds;

	return 0;
}

static const struct of_device_id of_ns2_leds_match[] = {
	{ .compatible = "lacie,ns2-leds", },
	{},
};
#endif /* CONFIG_OF_GPIO */

static int __devinit ns2_led_probe(struct platform_device *pdev)
>>>>>>> 00630913
{
	struct ns2_led_platform_data *pdata = pdev->dev.platform_data;
	struct ns2_led_data *leds_data;
	int i;
	int ret;

#ifdef CONFIG_OF_GPIO
	if (!pdata) {
		pdata = devm_kzalloc(&pdev->dev,
				     sizeof(struct ns2_led_platform_data),
				     GFP_KERNEL);
		if (!pdata)
			return -ENOMEM;

		ret = ns2_leds_get_of_pdata(&pdev->dev, pdata);
		if (ret)
			return ret;
	}
#else
	if (!pdata)
		return -EINVAL;
#endif /* CONFIG_OF_GPIO */

	leds_data = devm_kzalloc(&pdev->dev, sizeof(struct ns2_led_data) *
				 pdata->num_leds, GFP_KERNEL);
	if (!leds_data)
		return -ENOMEM;

	for (i = 0; i < pdata->num_leds; i++) {
		ret = create_ns2_led(pdev, &leds_data[i], &pdata->leds[i]);
		if (ret < 0) {
			for (i = i - 1; i >= 0; i--)
				delete_ns2_led(&leds_data[i]);
			return ret;
		}
	}

	platform_set_drvdata(pdev, leds_data);

	return 0;
}

static int ns2_led_remove(struct platform_device *pdev)
{
	int i;
	struct ns2_led_platform_data *pdata = pdev->dev.platform_data;
	struct ns2_led_data *leds_data;

	leds_data = platform_get_drvdata(pdev);

	for (i = 0; i < pdata->num_leds; i++)
		delete_ns2_led(&leds_data[i]);

	platform_set_drvdata(pdev, NULL);

	return 0;
}

static struct platform_driver ns2_led_driver = {
	.probe		= ns2_led_probe,
	.remove		= ns2_led_remove,
	.driver		= {
		.name		= "leds-ns2",
		.owner		= THIS_MODULE,
		.of_match_table	= of_match_ptr(of_ns2_leds_match),
	},
};

module_platform_driver(ns2_led_driver);

MODULE_AUTHOR("Simon Guinot <sguinot@lacie.com>");
MODULE_DESCRIPTION("Network Space v2 LED driver");
MODULE_LICENSE("GPL");
MODULE_ALIAS("platform:leds-ns2");<|MERGE_RESOLUTION|>--- conflicted
+++ resolved
@@ -264,14 +264,11 @@
 	gpio_free(led_dat->slow);
 }
 
-<<<<<<< HEAD
-static int ns2_led_probe(struct platform_device *pdev)
-=======
 #ifdef CONFIG_OF_GPIO
 /*
  * Translate OpenFirmware node properties into platform_data.
  */
-static int __devinit
+static int
 ns2_leds_get_of_pdata(struct device *dev, struct ns2_led_platform_data *pdata)
 {
 	struct device_node *np = dev->of_node;
@@ -323,8 +320,7 @@
 };
 #endif /* CONFIG_OF_GPIO */
 
-static int __devinit ns2_led_probe(struct platform_device *pdev)
->>>>>>> 00630913
+static int ns2_led_probe(struct platform_device *pdev)
 {
 	struct ns2_led_platform_data *pdata = pdev->dev.platform_data;
 	struct ns2_led_data *leds_data;
