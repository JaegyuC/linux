/*
 * HD audio interface patch for Conexant HDA audio codec
 *
 * Copyright (c) 2006 Pototskiy Akex <alex.pototskiy@gmail.com>
 * 		      Takashi Iwai <tiwai@suse.de>
 * 		      Tobin Davis  <tdavis@dsl-only.net>
 *
 *  This driver is free software; you can redistribute it and/or modify
 *  it under the terms of the GNU General Public License as published by
 *  the Free Software Foundation; either version 2 of the License, or
 *  (at your option) any later version.
 *
 *  This driver is distributed in the hope that it will be useful,
 *  but WITHOUT ANY WARRANTY; without even the implied warranty of
 *  MERCHANTABILITY or FITNESS FOR A PARTICULAR PURPOSE.  See the
 *  GNU General Public License for more details.
 *
 *  You should have received a copy of the GNU General Public License
 *  along with this program; if not, write to the Free Software
 *  Foundation, Inc., 59 Temple Place, Suite 330, Boston, MA  02111-1307 USA
 */

#include <linux/init.h>
#include <linux/delay.h>
#include <linux/slab.h>
#include <linux/pci.h>
#include <linux/module.h>
#include <sound/core.h>
#include <sound/jack.h>

#include "hda_codec.h"
#include "hda_local.h"
#include "hda_auto_parser.h"
#include "hda_beep.h"
#include "hda_jack.h"
#include "hda_generic.h"

#define ENABLE_CXT_STATIC_QUIRKS

#define CXT_PIN_DIR_IN              0x00
#define CXT_PIN_DIR_OUT             0x01
#define CXT_PIN_DIR_INOUT           0x02
#define CXT_PIN_DIR_IN_NOMICBIAS    0x03
#define CXT_PIN_DIR_INOUT_NOMICBIAS 0x04

#define CONEXANT_HP_EVENT	0x37
#define CONEXANT_MIC_EVENT	0x38
#define CONEXANT_LINE_EVENT	0x39

/* Conexant 5051 specific */

#define CXT5051_SPDIF_OUT	0x12
#define CXT5051_PORTB_EVENT	0x38
#define CXT5051_PORTC_EVENT	0x39

#define AUTO_MIC_PORTB		(1 << 1)
#define AUTO_MIC_PORTC		(1 << 2)

struct conexant_spec {
	struct hda_gen_spec gen;

	unsigned int beep_amp;

	/* extra EAPD pins */
	unsigned int num_eapds;
	hda_nid_t eapds[4];
	bool dynamic_eapd;

	unsigned int parse_flags; /* flag for snd_hda_parse_pin_defcfg() */

#ifdef ENABLE_CXT_STATIC_QUIRKS
	const struct snd_kcontrol_new *mixers[5];
	int num_mixers;
	hda_nid_t vmaster_nid;

	const struct hda_verb *init_verbs[5];	/* initialization verbs
						 * don't forget NULL
						 * termination!
						 */
	unsigned int num_init_verbs;

	/* playback */
	struct hda_multi_out multiout;	/* playback set-up
					 * max_channels, dacs must be set
					 * dig_out_nid and hp_nid are optional
					 */
	unsigned int cur_eapd;
	unsigned int hp_present;
	unsigned int line_present;
	unsigned int auto_mic;

	/* capture */
	unsigned int num_adc_nids;
	const hda_nid_t *adc_nids;
	hda_nid_t dig_in_nid;		/* digital-in NID; optional */

	unsigned int cur_adc_idx;
	hda_nid_t cur_adc;
	unsigned int cur_adc_stream_tag;
	unsigned int cur_adc_format;

	const struct hda_pcm_stream *capture_stream;

	/* capture source */
	const struct hda_input_mux *input_mux;
	const hda_nid_t *capsrc_nids;
	unsigned int cur_mux[3];

	/* channel model */
	const struct hda_channel_mode *channel_mode;
	int num_channel_mode;

	/* PCM information */
	struct hda_pcm pcm_rec[2];	/* used in build_pcms() */

	unsigned int spdif_route;

	unsigned int port_d_mode;
	unsigned int dell_automute:1;
	unsigned int dell_vostro:1;
	unsigned int ideapad:1;
	unsigned int thinkpad:1;
	unsigned int hp_laptop:1;
	unsigned int asus:1;

	unsigned int ext_mic_present;
	unsigned int recording;
	void (*capture_prepare)(struct hda_codec *codec);
	void (*capture_cleanup)(struct hda_codec *codec);

	/* OLPC XO-1.5 supports DC input mode (e.g. for use with analog sensors)
	 * through the microphone jack.
	 * When the user enables this through a mixer switch, both internal and
	 * external microphones are disabled. Gain is fixed at 0dB. In this mode,
	 * we also allow the bias to be configured through a separate mixer
	 * control. */
	unsigned int dc_enable;
	unsigned int dc_input_bias; /* offset into cxt5066_olpc_dc_bias */
	unsigned int mic_boost; /* offset into cxt5066_analog_mic_boost */
#endif /* ENABLE_CXT_STATIC_QUIRKS */
};


#ifdef CONFIG_SND_HDA_INPUT_BEEP
static inline void set_beep_amp(struct conexant_spec *spec, hda_nid_t nid,
				int idx, int dir)
{
	spec->gen.beep_nid = nid;
	spec->beep_amp = HDA_COMPOSE_AMP_VAL(nid, 1, idx, dir);
}
/* additional beep mixers; the actual parameters are overwritten at build */
static const struct snd_kcontrol_new cxt_beep_mixer[] = {
	HDA_CODEC_VOLUME_MONO("Beep Playback Volume", 0, 1, 0, HDA_OUTPUT),
	HDA_CODEC_MUTE_BEEP_MONO("Beep Playback Switch", 0, 1, 0, HDA_OUTPUT),
	{ } /* end */
};

/* create beep controls if needed */
static int add_beep_ctls(struct hda_codec *codec)
{
	struct conexant_spec *spec = codec->spec;
	int err;

	if (spec->beep_amp) {
		const struct snd_kcontrol_new *knew;
		for (knew = cxt_beep_mixer; knew->name; knew++) {
			struct snd_kcontrol *kctl;
			kctl = snd_ctl_new1(knew, codec);
			if (!kctl)
				return -ENOMEM;
			kctl->private_value = spec->beep_amp;
			err = snd_hda_ctl_add(codec, 0, kctl);
			if (err < 0)
				return err;
		}
	}
	return 0;
}
#else
#define set_beep_amp(spec, nid, idx, dir) /* NOP */
#define add_beep_ctls(codec)	0
#endif


#ifdef ENABLE_CXT_STATIC_QUIRKS
static int conexant_playback_pcm_open(struct hda_pcm_stream *hinfo,
				      struct hda_codec *codec,
				      struct snd_pcm_substream *substream)
{
	struct conexant_spec *spec = codec->spec;
	return snd_hda_multi_out_analog_open(codec, &spec->multiout, substream,
					     hinfo);
}

static int conexant_playback_pcm_prepare(struct hda_pcm_stream *hinfo,
					 struct hda_codec *codec,
					 unsigned int stream_tag,
					 unsigned int format,
					 struct snd_pcm_substream *substream)
{
	struct conexant_spec *spec = codec->spec;
	return snd_hda_multi_out_analog_prepare(codec, &spec->multiout,
						stream_tag,
						format, substream);
}

static int conexant_playback_pcm_cleanup(struct hda_pcm_stream *hinfo,
					 struct hda_codec *codec,
					 struct snd_pcm_substream *substream)
{
	struct conexant_spec *spec = codec->spec;
	return snd_hda_multi_out_analog_cleanup(codec, &spec->multiout);
}

/*
 * Digital out
 */
static int conexant_dig_playback_pcm_open(struct hda_pcm_stream *hinfo,
					  struct hda_codec *codec,
					  struct snd_pcm_substream *substream)
{
	struct conexant_spec *spec = codec->spec;
	return snd_hda_multi_out_dig_open(codec, &spec->multiout);
}

static int conexant_dig_playback_pcm_close(struct hda_pcm_stream *hinfo,
					 struct hda_codec *codec,
					 struct snd_pcm_substream *substream)
{
	struct conexant_spec *spec = codec->spec;
	return snd_hda_multi_out_dig_close(codec, &spec->multiout);
}

static int conexant_dig_playback_pcm_prepare(struct hda_pcm_stream *hinfo,
					 struct hda_codec *codec,
					 unsigned int stream_tag,
					 unsigned int format,
					 struct snd_pcm_substream *substream)
{
	struct conexant_spec *spec = codec->spec;
	return snd_hda_multi_out_dig_prepare(codec, &spec->multiout,
					     stream_tag,
					     format, substream);
}

/*
 * Analog capture
 */
static int conexant_capture_pcm_prepare(struct hda_pcm_stream *hinfo,
				      struct hda_codec *codec,
				      unsigned int stream_tag,
				      unsigned int format,
				      struct snd_pcm_substream *substream)
{
	struct conexant_spec *spec = codec->spec;
	if (spec->capture_prepare)
		spec->capture_prepare(codec);
	snd_hda_codec_setup_stream(codec, spec->adc_nids[substream->number],
				   stream_tag, 0, format);
	return 0;
}

static int conexant_capture_pcm_cleanup(struct hda_pcm_stream *hinfo,
				      struct hda_codec *codec,
				      struct snd_pcm_substream *substream)
{
	struct conexant_spec *spec = codec->spec;
	snd_hda_codec_cleanup_stream(codec, spec->adc_nids[substream->number]);
	if (spec->capture_cleanup)
		spec->capture_cleanup(codec);
	return 0;
}



static const struct hda_pcm_stream conexant_pcm_analog_playback = {
	.substreams = 1,
	.channels_min = 2,
	.channels_max = 2,
	.nid = 0, /* fill later */
	.ops = {
		.open = conexant_playback_pcm_open,
		.prepare = conexant_playback_pcm_prepare,
		.cleanup = conexant_playback_pcm_cleanup
	},
};

static const struct hda_pcm_stream conexant_pcm_analog_capture = {
	.substreams = 1,
	.channels_min = 2,
	.channels_max = 2,
	.nid = 0, /* fill later */
	.ops = {
		.prepare = conexant_capture_pcm_prepare,
		.cleanup = conexant_capture_pcm_cleanup
	},
};


static const struct hda_pcm_stream conexant_pcm_digital_playback = {
	.substreams = 1,
	.channels_min = 2,
	.channels_max = 2,
	.nid = 0, /* fill later */
	.ops = {
		.open = conexant_dig_playback_pcm_open,
		.close = conexant_dig_playback_pcm_close,
		.prepare = conexant_dig_playback_pcm_prepare
	},
};

static const struct hda_pcm_stream conexant_pcm_digital_capture = {
	.substreams = 1,
	.channels_min = 2,
	.channels_max = 2,
	/* NID is set in alc_build_pcms */
};

static int cx5051_capture_pcm_prepare(struct hda_pcm_stream *hinfo,
				      struct hda_codec *codec,
				      unsigned int stream_tag,
				      unsigned int format,
				      struct snd_pcm_substream *substream)
{
	struct conexant_spec *spec = codec->spec;
	spec->cur_adc = spec->adc_nids[spec->cur_adc_idx];
	spec->cur_adc_stream_tag = stream_tag;
	spec->cur_adc_format = format;
	snd_hda_codec_setup_stream(codec, spec->cur_adc, stream_tag, 0, format);
	return 0;
}

static int cx5051_capture_pcm_cleanup(struct hda_pcm_stream *hinfo,
				      struct hda_codec *codec,
				      struct snd_pcm_substream *substream)
{
	struct conexant_spec *spec = codec->spec;
	snd_hda_codec_cleanup_stream(codec, spec->cur_adc);
	spec->cur_adc = 0;
	return 0;
}

static const struct hda_pcm_stream cx5051_pcm_analog_capture = {
	.substreams = 1,
	.channels_min = 2,
	.channels_max = 2,
	.nid = 0, /* fill later */
	.ops = {
		.prepare = cx5051_capture_pcm_prepare,
		.cleanup = cx5051_capture_pcm_cleanup
	},
};

static int conexant_build_pcms(struct hda_codec *codec)
{
	struct conexant_spec *spec = codec->spec;
	struct hda_pcm *info = spec->pcm_rec;

	codec->num_pcms = 1;
	codec->pcm_info = info;

	info->name = "CONEXANT Analog";
	info->stream[SNDRV_PCM_STREAM_PLAYBACK] = conexant_pcm_analog_playback;
	info->stream[SNDRV_PCM_STREAM_PLAYBACK].channels_max =
		spec->multiout.max_channels;
	info->stream[SNDRV_PCM_STREAM_PLAYBACK].nid =
		spec->multiout.dac_nids[0];
	if (spec->capture_stream)
		info->stream[SNDRV_PCM_STREAM_CAPTURE] = *spec->capture_stream;
	else {
		if (codec->vendor_id == 0x14f15051)
			info->stream[SNDRV_PCM_STREAM_CAPTURE] =
				cx5051_pcm_analog_capture;
		else {
			info->stream[SNDRV_PCM_STREAM_CAPTURE] =
				conexant_pcm_analog_capture;
			info->stream[SNDRV_PCM_STREAM_CAPTURE].substreams =
				spec->num_adc_nids;
		}
	}
	info->stream[SNDRV_PCM_STREAM_CAPTURE].nid = spec->adc_nids[0];

	if (spec->multiout.dig_out_nid) {
		info++;
		codec->num_pcms++;
		info->name = "Conexant Digital";
		info->pcm_type = HDA_PCM_TYPE_SPDIF;
		info->stream[SNDRV_PCM_STREAM_PLAYBACK] =
			conexant_pcm_digital_playback;
		info->stream[SNDRV_PCM_STREAM_PLAYBACK].nid =
			spec->multiout.dig_out_nid;
		if (spec->dig_in_nid) {
			info->stream[SNDRV_PCM_STREAM_CAPTURE] =
				conexant_pcm_digital_capture;
			info->stream[SNDRV_PCM_STREAM_CAPTURE].nid =
				spec->dig_in_nid;
		}
	}

	return 0;
}

static int conexant_mux_enum_info(struct snd_kcontrol *kcontrol,
	       			  struct snd_ctl_elem_info *uinfo)
{
	struct hda_codec *codec = snd_kcontrol_chip(kcontrol);
	struct conexant_spec *spec = codec->spec;

	return snd_hda_input_mux_info(spec->input_mux, uinfo);
}

static int conexant_mux_enum_get(struct snd_kcontrol *kcontrol,
				 struct snd_ctl_elem_value *ucontrol)
{
	struct hda_codec *codec = snd_kcontrol_chip(kcontrol);
	struct conexant_spec *spec = codec->spec;
	unsigned int adc_idx = snd_ctl_get_ioffidx(kcontrol, &ucontrol->id);

	ucontrol->value.enumerated.item[0] = spec->cur_mux[adc_idx];
	return 0;
}

static int conexant_mux_enum_put(struct snd_kcontrol *kcontrol,
				 struct snd_ctl_elem_value *ucontrol)
{
	struct hda_codec *codec = snd_kcontrol_chip(kcontrol);
	struct conexant_spec *spec = codec->spec;
	unsigned int adc_idx = snd_ctl_get_ioffidx(kcontrol, &ucontrol->id);

	return snd_hda_input_mux_put(codec, spec->input_mux, ucontrol,
				     spec->capsrc_nids[adc_idx],
				     &spec->cur_mux[adc_idx]);
}

static void conexant_set_power(struct hda_codec *codec, hda_nid_t fg,
			       unsigned int power_state)
{
	if (power_state == AC_PWRST_D3)
		msleep(100);
	snd_hda_codec_read(codec, fg, 0, AC_VERB_SET_POWER_STATE,
			    power_state);
	/* partial workaround for "azx_get_response timeout" */
	if (power_state == AC_PWRST_D0)
		msleep(10);
	snd_hda_codec_set_power_to_all(codec, fg, power_state);
}

static int conexant_init(struct hda_codec *codec)
{
	struct conexant_spec *spec = codec->spec;
	int i;

	for (i = 0; i < spec->num_init_verbs; i++)
		snd_hda_sequence_write(codec, spec->init_verbs[i]);
	return 0;
}

static void conexant_free(struct hda_codec *codec)
{
	struct conexant_spec *spec = codec->spec;
	snd_hda_detach_beep_device(codec);
	kfree(spec);
}

static const struct snd_kcontrol_new cxt_capture_mixers[] = {
	{
		.iface = SNDRV_CTL_ELEM_IFACE_MIXER,
		.name = "Capture Source",
		.info = conexant_mux_enum_info,
		.get = conexant_mux_enum_get,
		.put = conexant_mux_enum_put
	},
	{}
};

static const char * const slave_pfxs[] = {
	"Headphone", "Speaker", "Bass Speaker", "Front", "Surround", "CLFE",
	NULL
};

static int conexant_build_controls(struct hda_codec *codec)
{
	struct conexant_spec *spec = codec->spec;
	unsigned int i;
	int err;

	for (i = 0; i < spec->num_mixers; i++) {
		err = snd_hda_add_new_ctls(codec, spec->mixers[i]);
		if (err < 0)
			return err;
	}
	if (spec->multiout.dig_out_nid) {
		err = snd_hda_create_spdif_out_ctls(codec,
						    spec->multiout.dig_out_nid,
						    spec->multiout.dig_out_nid);
		if (err < 0)
			return err;
		err = snd_hda_create_spdif_share_sw(codec,
						    &spec->multiout);
		if (err < 0)
			return err;
		spec->multiout.share_spdif = 1;
	} 
	if (spec->dig_in_nid) {
		err = snd_hda_create_spdif_in_ctls(codec,spec->dig_in_nid);
		if (err < 0)
			return err;
	}

	/* if we have no master control, let's create it */
	if (spec->vmaster_nid &&
	    !snd_hda_find_mixer_ctl(codec, "Master Playback Volume")) {
		unsigned int vmaster_tlv[4];
		snd_hda_set_vmaster_tlv(codec, spec->vmaster_nid,
					HDA_OUTPUT, vmaster_tlv);
		err = snd_hda_add_vmaster(codec, "Master Playback Volume",
					  vmaster_tlv, slave_pfxs,
					  "Playback Volume");
		if (err < 0)
			return err;
	}
	if (spec->vmaster_nid &&
	    !snd_hda_find_mixer_ctl(codec, "Master Playback Switch")) {
		err = snd_hda_add_vmaster(codec, "Master Playback Switch",
					  NULL, slave_pfxs,
					  "Playback Switch");
		if (err < 0)
			return err;
	}

	if (spec->input_mux) {
		err = snd_hda_add_new_ctls(codec, cxt_capture_mixers);
		if (err < 0)
			return err;
	}

	err = add_beep_ctls(codec);
	if (err < 0)
		return err;

	return 0;
}

static const struct hda_codec_ops conexant_patch_ops = {
	.build_controls = conexant_build_controls,
	.build_pcms = conexant_build_pcms,
	.init = conexant_init,
	.free = conexant_free,
	.set_power_state = conexant_set_power,
};

static int patch_conexant_auto(struct hda_codec *codec);
/*
 * EAPD control
 * the private value = nid | (invert << 8)
 */

#define cxt_eapd_info		snd_ctl_boolean_mono_info

static int cxt_eapd_get(struct snd_kcontrol *kcontrol,
			     struct snd_ctl_elem_value *ucontrol)
{
	struct hda_codec *codec = snd_kcontrol_chip(kcontrol);
	struct conexant_spec *spec = codec->spec;
	int invert = (kcontrol->private_value >> 8) & 1;
	if (invert)
		ucontrol->value.integer.value[0] = !spec->cur_eapd;
	else
		ucontrol->value.integer.value[0] = spec->cur_eapd;
	return 0;

}

static int cxt_eapd_put(struct snd_kcontrol *kcontrol,
			     struct snd_ctl_elem_value *ucontrol)
{
	struct hda_codec *codec = snd_kcontrol_chip(kcontrol);
	struct conexant_spec *spec = codec->spec;
	int invert = (kcontrol->private_value >> 8) & 1;
	hda_nid_t nid = kcontrol->private_value & 0xff;
	unsigned int eapd;

	eapd = !!ucontrol->value.integer.value[0];
	if (invert)
		eapd = !eapd;
	if (eapd == spec->cur_eapd)
		return 0;
	
	spec->cur_eapd = eapd;
	snd_hda_codec_write_cache(codec, nid,
				  0, AC_VERB_SET_EAPD_BTLENABLE,
				  eapd ? 0x02 : 0x00);
	return 1;
}

/* controls for test mode */
#ifdef CONFIG_SND_DEBUG

#define CXT_EAPD_SWITCH(xname, nid, mask) \
	{ .iface = SNDRV_CTL_ELEM_IFACE_MIXER, .name = xname, .index = 0,  \
	  .info = cxt_eapd_info, \
	  .get = cxt_eapd_get, \
	  .put = cxt_eapd_put, \
	  .private_value = nid | (mask<<16) }



static int conexant_ch_mode_info(struct snd_kcontrol *kcontrol,
				 struct snd_ctl_elem_info *uinfo)
{
	struct hda_codec *codec = snd_kcontrol_chip(kcontrol);
	struct conexant_spec *spec = codec->spec;
	return snd_hda_ch_mode_info(codec, uinfo, spec->channel_mode,
				    spec->num_channel_mode);
}

static int conexant_ch_mode_get(struct snd_kcontrol *kcontrol,
				struct snd_ctl_elem_value *ucontrol)
{
	struct hda_codec *codec = snd_kcontrol_chip(kcontrol);
	struct conexant_spec *spec = codec->spec;
	return snd_hda_ch_mode_get(codec, ucontrol, spec->channel_mode,
				   spec->num_channel_mode,
				   spec->multiout.max_channels);
}

static int conexant_ch_mode_put(struct snd_kcontrol *kcontrol,
				struct snd_ctl_elem_value *ucontrol)
{
	struct hda_codec *codec = snd_kcontrol_chip(kcontrol);
	struct conexant_spec *spec = codec->spec;
	int err = snd_hda_ch_mode_put(codec, ucontrol, spec->channel_mode,
				      spec->num_channel_mode,
				      &spec->multiout.max_channels);
	return err;
}

#define CXT_PIN_MODE(xname, nid, dir) \
	{ .iface = SNDRV_CTL_ELEM_IFACE_MIXER, .name = xname, .index = 0,  \
	  .info = conexant_ch_mode_info, \
	  .get = conexant_ch_mode_get, \
	  .put = conexant_ch_mode_put, \
	  .private_value = nid | (dir<<16) }

#endif /* CONFIG_SND_DEBUG */

/* Conexant 5045 specific */

static const hda_nid_t cxt5045_dac_nids[1] = { 0x19 };
static const hda_nid_t cxt5045_adc_nids[1] = { 0x1a };
static const hda_nid_t cxt5045_capsrc_nids[1] = { 0x1a };
#define CXT5045_SPDIF_OUT	0x18

static const struct hda_channel_mode cxt5045_modes[1] = {
	{ 2, NULL },
};

static const struct hda_input_mux cxt5045_capture_source = {
	.num_items = 2,
	.items = {
		{ "Internal Mic", 0x1 },
		{ "Mic",          0x2 },
	}
};

static const struct hda_input_mux cxt5045_capture_source_benq = {
	.num_items = 4,
	.items = {
		{ "Internal Mic", 0x1 },
		{ "Mic",          0x2 },
		{ "Line",         0x3 },
		{ "Mixer",        0x0 },
	}
};

static const struct hda_input_mux cxt5045_capture_source_hp530 = {
	.num_items = 2,
	.items = {
		{ "Mic",          0x1 },
		{ "Internal Mic", 0x2 },
	}
};

/* turn on/off EAPD (+ mute HP) as a master switch */
static int cxt5045_hp_master_sw_put(struct snd_kcontrol *kcontrol,
				    struct snd_ctl_elem_value *ucontrol)
{
	struct hda_codec *codec = snd_kcontrol_chip(kcontrol);
	struct conexant_spec *spec = codec->spec;
	unsigned int bits;

	if (!cxt_eapd_put(kcontrol, ucontrol))
		return 0;

	/* toggle internal speakers mute depending of presence of
	 * the headphone jack
	 */
	bits = (!spec->hp_present && spec->cur_eapd) ? 0 : HDA_AMP_MUTE;
	snd_hda_codec_amp_stereo(codec, 0x10, HDA_OUTPUT, 0,
				 HDA_AMP_MUTE, bits);

	bits = spec->cur_eapd ? 0 : HDA_AMP_MUTE;
	snd_hda_codec_amp_stereo(codec, 0x11, HDA_OUTPUT, 0,
				 HDA_AMP_MUTE, bits);
	return 1;
}

/* bind volumes of both NID 0x10 and 0x11 */
static const struct hda_bind_ctls cxt5045_hp_bind_master_vol = {
	.ops = &snd_hda_bind_vol,
	.values = {
		HDA_COMPOSE_AMP_VAL(0x10, 3, 0, HDA_OUTPUT),
		HDA_COMPOSE_AMP_VAL(0x11, 3, 0, HDA_OUTPUT),
		0
	},
};

/* toggle input of built-in and mic jack appropriately */
static void cxt5045_hp_automic(struct hda_codec *codec)
{
	static const struct hda_verb mic_jack_on[] = {
		{0x14, AC_VERB_SET_AMP_GAIN_MUTE, 0xb080},
		{0x12, AC_VERB_SET_AMP_GAIN_MUTE, 0xb000},
		{}
	};
	static const struct hda_verb mic_jack_off[] = {
		{0x12, AC_VERB_SET_AMP_GAIN_MUTE, 0xb080},
		{0x14, AC_VERB_SET_AMP_GAIN_MUTE, 0xb000},
		{}
	};
	unsigned int present;

	present = snd_hda_jack_detect(codec, 0x12);
	if (present)
		snd_hda_sequence_write(codec, mic_jack_on);
	else
		snd_hda_sequence_write(codec, mic_jack_off);
}


/* mute internal speaker if HP is plugged */
static void cxt5045_hp_automute(struct hda_codec *codec)
{
	struct conexant_spec *spec = codec->spec;
	unsigned int bits;

	spec->hp_present = snd_hda_jack_detect(codec, 0x11);

	bits = (spec->hp_present || !spec->cur_eapd) ? HDA_AMP_MUTE : 0; 
	snd_hda_codec_amp_stereo(codec, 0x10, HDA_OUTPUT, 0,
				 HDA_AMP_MUTE, bits);
}

/* unsolicited event for HP jack sensing */
static void cxt5045_hp_unsol_event(struct hda_codec *codec,
				   unsigned int res)
{
	res >>= 26;
	switch (res) {
	case CONEXANT_HP_EVENT:
		cxt5045_hp_automute(codec);
		break;
	case CONEXANT_MIC_EVENT:
		cxt5045_hp_automic(codec);
		break;

	}
}

static const struct snd_kcontrol_new cxt5045_mixers[] = {
	HDA_CODEC_VOLUME("Capture Volume", 0x1a, 0x00, HDA_INPUT),
	HDA_CODEC_MUTE("Capture Switch", 0x1a, 0x0, HDA_INPUT),
	HDA_CODEC_VOLUME("PCM Playback Volume", 0x17, 0x0, HDA_INPUT),
	HDA_CODEC_MUTE("PCM Playback Switch", 0x17, 0x0, HDA_INPUT),
	HDA_CODEC_VOLUME("Internal Mic Playback Volume", 0x17, 0x1, HDA_INPUT),
	HDA_CODEC_MUTE("Internal Mic Playback Switch", 0x17, 0x1, HDA_INPUT),
	HDA_CODEC_VOLUME("Mic Playback Volume", 0x17, 0x2, HDA_INPUT),
	HDA_CODEC_MUTE("Mic Playback Switch", 0x17, 0x2, HDA_INPUT),
	HDA_BIND_VOL("Master Playback Volume", &cxt5045_hp_bind_master_vol),
	{
		.iface = SNDRV_CTL_ELEM_IFACE_MIXER,
		.name = "Master Playback Switch",
		.info = cxt_eapd_info,
		.get = cxt_eapd_get,
		.put = cxt5045_hp_master_sw_put,
		.private_value = 0x10,
	},

	{}
};

static const struct snd_kcontrol_new cxt5045_benq_mixers[] = {
	HDA_CODEC_VOLUME("Line Playback Volume", 0x17, 0x3, HDA_INPUT),
	HDA_CODEC_MUTE("Line Playback Switch", 0x17, 0x3, HDA_INPUT),

	{}
};

static const struct snd_kcontrol_new cxt5045_mixers_hp530[] = {
	HDA_CODEC_VOLUME("Capture Volume", 0x1a, 0x00, HDA_INPUT),
	HDA_CODEC_MUTE("Capture Switch", 0x1a, 0x0, HDA_INPUT),
	HDA_CODEC_VOLUME("PCM Playback Volume", 0x17, 0x0, HDA_INPUT),
	HDA_CODEC_MUTE("PCM Playback Switch", 0x17, 0x0, HDA_INPUT),
	HDA_CODEC_VOLUME("Internal Mic Playback Volume", 0x17, 0x2, HDA_INPUT),
	HDA_CODEC_MUTE("Internal Mic Playback Switch", 0x17, 0x2, HDA_INPUT),
	HDA_CODEC_VOLUME("Mic Playback Volume", 0x17, 0x1, HDA_INPUT),
	HDA_CODEC_MUTE("Mic Playback Switch", 0x17, 0x1, HDA_INPUT),
	HDA_BIND_VOL("Master Playback Volume", &cxt5045_hp_bind_master_vol),
	{
		.iface = SNDRV_CTL_ELEM_IFACE_MIXER,
		.name = "Master Playback Switch",
		.info = cxt_eapd_info,
		.get = cxt_eapd_get,
		.put = cxt5045_hp_master_sw_put,
		.private_value = 0x10,
	},

	{}
};

static const struct hda_verb cxt5045_init_verbs[] = {
	/* Line in, Mic */
	{0x12, AC_VERB_SET_PIN_WIDGET_CONTROL, PIN_IN|AC_PINCTL_VREF_80 },
	{0x14, AC_VERB_SET_PIN_WIDGET_CONTROL, PIN_IN|AC_PINCTL_VREF_80 },
	/* HP, Amp  */
	{0x10, AC_VERB_SET_PIN_WIDGET_CONTROL, PIN_OUT},
	{0x10, AC_VERB_SET_CONNECT_SEL, 0x1},
	{0x11, AC_VERB_SET_PIN_WIDGET_CONTROL, PIN_HP},
	{0x11, AC_VERB_SET_CONNECT_SEL, 0x1},
	{0x17, AC_VERB_SET_AMP_GAIN_MUTE, AMP_IN_MUTE(0)},
	{0x17, AC_VERB_SET_AMP_GAIN_MUTE, AMP_IN_MUTE(1)},
	{0x17, AC_VERB_SET_AMP_GAIN_MUTE, AMP_IN_MUTE(2)},
	{0x17, AC_VERB_SET_AMP_GAIN_MUTE, AMP_IN_MUTE(3)},
	{0x17, AC_VERB_SET_AMP_GAIN_MUTE, AMP_IN_MUTE(4)},
	/* Record selector: Internal mic */
	{0x1a, AC_VERB_SET_CONNECT_SEL,0x1},
	{0x1a, AC_VERB_SET_AMP_GAIN_MUTE,
	 AC_AMP_SET_INPUT|AC_AMP_SET_RIGHT|AC_AMP_SET_LEFT|0x17},
	/* SPDIF route: PCM */
	{0x13, AC_VERB_SET_PIN_WIDGET_CONTROL, PIN_OUT},
	{ 0x13, AC_VERB_SET_CONNECT_SEL, 0x0 },
	/* EAPD */
	{0x10, AC_VERB_SET_EAPD_BTLENABLE, 0x2 }, /* default on */ 
	{ } /* end */
};

static const struct hda_verb cxt5045_benq_init_verbs[] = {
	/* Internal Mic, Mic */
	{0x12, AC_VERB_SET_PIN_WIDGET_CONTROL, PIN_IN|AC_PINCTL_VREF_80 },
	{0x14, AC_VERB_SET_PIN_WIDGET_CONTROL, PIN_IN|AC_PINCTL_VREF_80 },
	/* Line In,HP, Amp  */
	{0x10, AC_VERB_SET_PIN_WIDGET_CONTROL, PIN_OUT},
	{0x10, AC_VERB_SET_CONNECT_SEL, 0x1},
	{0x11, AC_VERB_SET_PIN_WIDGET_CONTROL, PIN_IN},
	{0x11, AC_VERB_SET_CONNECT_SEL, 0x1},
	{0x17, AC_VERB_SET_AMP_GAIN_MUTE, AMP_IN_MUTE(0)},
	{0x17, AC_VERB_SET_AMP_GAIN_MUTE, AMP_IN_MUTE(1)},
	{0x17, AC_VERB_SET_AMP_GAIN_MUTE, AMP_IN_MUTE(2)},
	{0x17, AC_VERB_SET_AMP_GAIN_MUTE, AMP_IN_MUTE(3)},
	{0x17, AC_VERB_SET_AMP_GAIN_MUTE, AMP_IN_MUTE(4)},
	/* Record selector: Internal mic */
	{0x1a, AC_VERB_SET_CONNECT_SEL, 0x1},
	{0x1a, AC_VERB_SET_AMP_GAIN_MUTE,
	 AC_AMP_SET_INPUT|AC_AMP_SET_RIGHT|AC_AMP_SET_LEFT|0x17},
	/* SPDIF route: PCM */
	{0x13, AC_VERB_SET_PIN_WIDGET_CONTROL, PIN_OUT},
	{0x13, AC_VERB_SET_CONNECT_SEL, 0x0},
	/* EAPD */
	{0x10, AC_VERB_SET_EAPD_BTLENABLE, 0x2}, /* default on */
	{ } /* end */
};

static const struct hda_verb cxt5045_hp_sense_init_verbs[] = {
	/* pin sensing on HP jack */
	{0x11, AC_VERB_SET_UNSOLICITED_ENABLE, AC_USRSP_EN | CONEXANT_HP_EVENT},
	{ } /* end */
};

static const struct hda_verb cxt5045_mic_sense_init_verbs[] = {
	/* pin sensing on HP jack */
	{0x12, AC_VERB_SET_UNSOLICITED_ENABLE, AC_USRSP_EN | CONEXANT_MIC_EVENT},
	{ } /* end */
};

#ifdef CONFIG_SND_DEBUG
/* Test configuration for debugging, modelled after the ALC260 test
 * configuration.
 */
static const struct hda_input_mux cxt5045_test_capture_source = {
	.num_items = 5,
	.items = {
		{ "MIXER", 0x0 },
		{ "MIC1 pin", 0x1 },
		{ "LINE1 pin", 0x2 },
		{ "HP-OUT pin", 0x3 },
		{ "CD pin", 0x4 },
        },
};

static const struct snd_kcontrol_new cxt5045_test_mixer[] = {

	/* Output controls */
	HDA_CODEC_VOLUME("Speaker Playback Volume", 0x10, 0x0, HDA_OUTPUT),
	HDA_CODEC_MUTE("Speaker Playback Switch", 0x10, 0x0, HDA_OUTPUT),
	HDA_CODEC_VOLUME("HP-OUT Playback Volume", 0x11, 0x0, HDA_OUTPUT),
	HDA_CODEC_MUTE("HP-OUT Playback Switch", 0x11, 0x0, HDA_OUTPUT),
	HDA_CODEC_VOLUME("LINE1 Playback Volume", 0x12, 0x0, HDA_OUTPUT),
	HDA_CODEC_MUTE("LINE1 Playback Switch", 0x12, 0x0, HDA_OUTPUT),
	
	/* Modes for retasking pin widgets */
	CXT_PIN_MODE("HP-OUT pin mode", 0x11, CXT_PIN_DIR_INOUT),
	CXT_PIN_MODE("LINE1 pin mode", 0x12, CXT_PIN_DIR_INOUT),

	/* EAPD Switch Control */
	CXT_EAPD_SWITCH("External Amplifier", 0x10, 0x0),

	/* Loopback mixer controls */

	HDA_CODEC_VOLUME("PCM Volume", 0x17, 0x0, HDA_INPUT),
	HDA_CODEC_MUTE("PCM Switch", 0x17, 0x0, HDA_INPUT),
	HDA_CODEC_VOLUME("MIC1 pin Volume", 0x17, 0x1, HDA_INPUT),
	HDA_CODEC_MUTE("MIC1 pin Switch", 0x17, 0x1, HDA_INPUT),
	HDA_CODEC_VOLUME("LINE1 pin Volume", 0x17, 0x2, HDA_INPUT),
	HDA_CODEC_MUTE("LINE1 pin Switch", 0x17, 0x2, HDA_INPUT),
	HDA_CODEC_VOLUME("HP-OUT pin Volume", 0x17, 0x3, HDA_INPUT),
	HDA_CODEC_MUTE("HP-OUT pin Switch", 0x17, 0x3, HDA_INPUT),
	HDA_CODEC_VOLUME("CD pin Volume", 0x17, 0x4, HDA_INPUT),
	HDA_CODEC_MUTE("CD pin Switch", 0x17, 0x4, HDA_INPUT),
	{
		.iface = SNDRV_CTL_ELEM_IFACE_MIXER,
		.name = "Input Source",
		.info = conexant_mux_enum_info,
		.get = conexant_mux_enum_get,
		.put = conexant_mux_enum_put,
	},
	/* Audio input controls */
	HDA_CODEC_VOLUME("Capture Volume", 0x1a, 0x0, HDA_INPUT),
	HDA_CODEC_MUTE("Capture Switch", 0x1a, 0x0, HDA_INPUT),
	{ } /* end */
};

static const struct hda_verb cxt5045_test_init_verbs[] = {
	/* Set connections */
	{ 0x10, AC_VERB_SET_CONNECT_SEL, 0x0 },
	{ 0x11, AC_VERB_SET_CONNECT_SEL, 0x0 },
	{ 0x12, AC_VERB_SET_CONNECT_SEL, 0x0 },
	/* Enable retasking pins as output, initially without power amp */
	{0x12, AC_VERB_SET_PIN_WIDGET_CONTROL, PIN_OUT},
	{0x11, AC_VERB_SET_PIN_WIDGET_CONTROL, PIN_OUT},

	/* Disable digital (SPDIF) pins initially, but users can enable
	 * them via a mixer switch.  In the case of SPDIF-out, this initverb
	 * payload also sets the generation to 0, output to be in "consumer"
	 * PCM format, copyright asserted, no pre-emphasis and no validity
	 * control.
	 */
	{0x13, AC_VERB_SET_PIN_WIDGET_CONTROL, PIN_OUT},
	{0x18, AC_VERB_SET_DIGI_CONVERT_1, 0},

	/* Unmute retasking pin widget output buffers since the default
	 * state appears to be output.  As the pin mode is changed by the
	 * user the pin mode control will take care of enabling the pin's
	 * input/output buffers as needed.
	 */
	{0x12, AC_VERB_SET_AMP_GAIN_MUTE, AMP_OUT_UNMUTE},
	{0x11, AC_VERB_SET_AMP_GAIN_MUTE, AMP_OUT_UNMUTE},

	/* Mute capture amp left and right */
	{0x1a, AC_VERB_SET_AMP_GAIN_MUTE, AMP_IN_MUTE(0)},

	/* Set ADC connection select to match default mixer setting (mic1
	 * pin)
	 */
	{0x1a, AC_VERB_SET_CONNECT_SEL, 0x01},
	{0x17, AC_VERB_SET_CONNECT_SEL, 0x01},

	/* Mute all inputs to mixer widget (even unconnected ones) */
	{0x17, AC_VERB_SET_AMP_GAIN_MUTE, AMP_IN_MUTE(0)}, /* Mixer */
	{0x17, AC_VERB_SET_AMP_GAIN_MUTE, AMP_IN_MUTE(1)}, /* Mic1 pin */
	{0x17, AC_VERB_SET_AMP_GAIN_MUTE, AMP_IN_MUTE(2)}, /* Line pin */
	{0x17, AC_VERB_SET_AMP_GAIN_MUTE, AMP_IN_MUTE(3)}, /* HP pin */
	{0x17, AC_VERB_SET_AMP_GAIN_MUTE, AMP_IN_MUTE(4)}, /* CD pin */

	{ }
};
#endif


/* initialize jack-sensing, too */
static int cxt5045_init(struct hda_codec *codec)
{
	conexant_init(codec);
	cxt5045_hp_automute(codec);
	return 0;
}


enum {
	CXT5045_LAPTOP_HPSENSE,
	CXT5045_LAPTOP_MICSENSE,
	CXT5045_LAPTOP_HPMICSENSE,
	CXT5045_BENQ,
	CXT5045_LAPTOP_HP530,
#ifdef CONFIG_SND_DEBUG
	CXT5045_TEST,
#endif
	CXT5045_AUTO,
	CXT5045_MODELS
};

static const char * const cxt5045_models[CXT5045_MODELS] = {
	[CXT5045_LAPTOP_HPSENSE]	= "laptop-hpsense",
	[CXT5045_LAPTOP_MICSENSE]	= "laptop-micsense",
	[CXT5045_LAPTOP_HPMICSENSE]	= "laptop-hpmicsense",
	[CXT5045_BENQ]			= "benq",
	[CXT5045_LAPTOP_HP530]		= "laptop-hp530",
#ifdef CONFIG_SND_DEBUG
	[CXT5045_TEST]		= "test",
#endif
	[CXT5045_AUTO]			= "auto",
};

static const struct snd_pci_quirk cxt5045_cfg_tbl[] = {
	SND_PCI_QUIRK(0x103c, 0x30d5, "HP 530", CXT5045_LAPTOP_HP530),
	SND_PCI_QUIRK(0x1179, 0xff31, "Toshiba P105", CXT5045_LAPTOP_MICSENSE),
	SND_PCI_QUIRK(0x152d, 0x0753, "Benq R55E", CXT5045_BENQ),
	SND_PCI_QUIRK(0x1734, 0x10ad, "Fujitsu Si1520", CXT5045_LAPTOP_MICSENSE),
	SND_PCI_QUIRK(0x1734, 0x10cb, "Fujitsu Si3515", CXT5045_LAPTOP_HPMICSENSE),
	SND_PCI_QUIRK(0x1734, 0x110e, "Fujitsu V5505",
		      CXT5045_LAPTOP_HPMICSENSE),
	SND_PCI_QUIRK(0x1509, 0x1e40, "FIC", CXT5045_LAPTOP_HPMICSENSE),
	SND_PCI_QUIRK(0x1509, 0x2f05, "FIC", CXT5045_LAPTOP_HPMICSENSE),
	SND_PCI_QUIRK(0x1509, 0x2f06, "FIC", CXT5045_LAPTOP_HPMICSENSE),
	SND_PCI_QUIRK_MASK(0x1631, 0xff00, 0xc100, "Packard Bell",
			   CXT5045_LAPTOP_HPMICSENSE),
	SND_PCI_QUIRK(0x8086, 0x2111, "Conexant Reference board", CXT5045_LAPTOP_HPSENSE),
	{}
};

static int patch_cxt5045(struct hda_codec *codec)
{
	struct conexant_spec *spec;
	int board_config;

	board_config = snd_hda_check_board_config(codec, CXT5045_MODELS,
						  cxt5045_models,
						  cxt5045_cfg_tbl);
	if (board_config < 0)
		board_config = CXT5045_AUTO; /* model=auto as default */
	if (board_config == CXT5045_AUTO)
		return patch_conexant_auto(codec);

	spec = kzalloc(sizeof(*spec), GFP_KERNEL);
	if (!spec)
		return -ENOMEM;
	codec->spec = spec;
	codec->single_adc_amp = 1;

	spec->multiout.max_channels = 2;
	spec->multiout.num_dacs = ARRAY_SIZE(cxt5045_dac_nids);
	spec->multiout.dac_nids = cxt5045_dac_nids;
	spec->multiout.dig_out_nid = CXT5045_SPDIF_OUT;
	spec->num_adc_nids = 1;
	spec->adc_nids = cxt5045_adc_nids;
	spec->capsrc_nids = cxt5045_capsrc_nids;
	spec->input_mux = &cxt5045_capture_source;
	spec->num_mixers = 1;
	spec->mixers[0] = cxt5045_mixers;
	spec->num_init_verbs = 1;
	spec->init_verbs[0] = cxt5045_init_verbs;
	spec->spdif_route = 0;
	spec->num_channel_mode = ARRAY_SIZE(cxt5045_modes);
	spec->channel_mode = cxt5045_modes;

	set_beep_amp(spec, 0x16, 0, 1);

	codec->patch_ops = conexant_patch_ops;

	switch (board_config) {
	case CXT5045_LAPTOP_HPSENSE:
		codec->patch_ops.unsol_event = cxt5045_hp_unsol_event;
		spec->input_mux = &cxt5045_capture_source;
		spec->num_init_verbs = 2;
		spec->init_verbs[1] = cxt5045_hp_sense_init_verbs;
		spec->mixers[0] = cxt5045_mixers;
		codec->patch_ops.init = cxt5045_init;
		break;
	case CXT5045_LAPTOP_MICSENSE:
		codec->patch_ops.unsol_event = cxt5045_hp_unsol_event;
		spec->input_mux = &cxt5045_capture_source;
		spec->num_init_verbs = 2;
		spec->init_verbs[1] = cxt5045_mic_sense_init_verbs;
		spec->mixers[0] = cxt5045_mixers;
		codec->patch_ops.init = cxt5045_init;
		break;
	default:
	case CXT5045_LAPTOP_HPMICSENSE:
		codec->patch_ops.unsol_event = cxt5045_hp_unsol_event;
		spec->input_mux = &cxt5045_capture_source;
		spec->num_init_verbs = 3;
		spec->init_verbs[1] = cxt5045_hp_sense_init_verbs;
		spec->init_verbs[2] = cxt5045_mic_sense_init_verbs;
		spec->mixers[0] = cxt5045_mixers;
		codec->patch_ops.init = cxt5045_init;
		break;
	case CXT5045_BENQ:
		codec->patch_ops.unsol_event = cxt5045_hp_unsol_event;
		spec->input_mux = &cxt5045_capture_source_benq;
		spec->num_init_verbs = 1;
		spec->init_verbs[0] = cxt5045_benq_init_verbs;
		spec->mixers[0] = cxt5045_mixers;
		spec->mixers[1] = cxt5045_benq_mixers;
		spec->num_mixers = 2;
		codec->patch_ops.init = cxt5045_init;
		break;
	case CXT5045_LAPTOP_HP530:
		codec->patch_ops.unsol_event = cxt5045_hp_unsol_event;
		spec->input_mux = &cxt5045_capture_source_hp530;
		spec->num_init_verbs = 2;
		spec->init_verbs[1] = cxt5045_hp_sense_init_verbs;
		spec->mixers[0] = cxt5045_mixers_hp530;
		codec->patch_ops.init = cxt5045_init;
		break;
#ifdef CONFIG_SND_DEBUG
	case CXT5045_TEST:
		spec->input_mux = &cxt5045_test_capture_source;
		spec->mixers[0] = cxt5045_test_mixer;
		spec->init_verbs[0] = cxt5045_test_init_verbs;
		break;
		
#endif	
	}

	switch (codec->subsystem_id >> 16) {
	case 0x103c:
	case 0x1631:
	case 0x1734:
	case 0x17aa:
		/* HP, Packard Bell, Fujitsu-Siemens & Lenovo laptops have
		 * really bad sound over 0dB on NID 0x17. Fix max PCM level to
		 * 0 dB (originally it has 0x2b steps with 0dB offset 0x14)
		 */
		snd_hda_override_amp_caps(codec, 0x17, HDA_INPUT,
					  (0x14 << AC_AMPCAP_OFFSET_SHIFT) |
					  (0x14 << AC_AMPCAP_NUM_STEPS_SHIFT) |
					  (0x05 << AC_AMPCAP_STEP_SIZE_SHIFT) |
					  (1 << AC_AMPCAP_MUTE_SHIFT));
		break;
	}

	if (spec->beep_amp)
		snd_hda_attach_beep_device(codec, get_amp_nid_(spec->beep_amp));

	return 0;
}


/* Conexant 5047 specific */
#define CXT5047_SPDIF_OUT	0x11

static const hda_nid_t cxt5047_dac_nids[1] = { 0x10 }; /* 0x1c */
static const hda_nid_t cxt5047_adc_nids[1] = { 0x12 };
static const hda_nid_t cxt5047_capsrc_nids[1] = { 0x1a };

static const struct hda_channel_mode cxt5047_modes[1] = {
	{ 2, NULL },
};

static const struct hda_input_mux cxt5047_toshiba_capture_source = {
	.num_items = 2,
	.items = {
		{ "ExtMic", 0x2 },
		{ "Line-In", 0x1 },
	}
};

/* turn on/off EAPD (+ mute HP) as a master switch */
static int cxt5047_hp_master_sw_put(struct snd_kcontrol *kcontrol,
				    struct snd_ctl_elem_value *ucontrol)
{
	struct hda_codec *codec = snd_kcontrol_chip(kcontrol);
	struct conexant_spec *spec = codec->spec;
	unsigned int bits;

	if (!cxt_eapd_put(kcontrol, ucontrol))
		return 0;

	/* toggle internal speakers mute depending of presence of
	 * the headphone jack
	 */
	bits = (!spec->hp_present && spec->cur_eapd) ? 0 : HDA_AMP_MUTE;
	/* NOTE: Conexat codec needs the index for *OUTPUT* amp of
	 * pin widgets unlike other codecs.  In this case, we need to
	 * set index 0x01 for the volume from the mixer amp 0x19.
	 */
	snd_hda_codec_amp_stereo(codec, 0x1d, HDA_OUTPUT, 0x01,
				 HDA_AMP_MUTE, bits);
	bits = spec->cur_eapd ? 0 : HDA_AMP_MUTE;
	snd_hda_codec_amp_stereo(codec, 0x13, HDA_OUTPUT, 0,
				 HDA_AMP_MUTE, bits);
	return 1;
}

/* mute internal speaker if HP is plugged */
static void cxt5047_hp_automute(struct hda_codec *codec)
{
	struct conexant_spec *spec = codec->spec;
	unsigned int bits;

	spec->hp_present = snd_hda_jack_detect(codec, 0x13);

	bits = (spec->hp_present || !spec->cur_eapd) ? HDA_AMP_MUTE : 0;
	/* See the note in cxt5047_hp_master_sw_put */
	snd_hda_codec_amp_stereo(codec, 0x1d, HDA_OUTPUT, 0x01,
				 HDA_AMP_MUTE, bits);
}

/* toggle input of built-in and mic jack appropriately */
static void cxt5047_hp_automic(struct hda_codec *codec)
{
	static const struct hda_verb mic_jack_on[] = {
		{0x15, AC_VERB_SET_AMP_GAIN_MUTE, AMP_OUT_MUTE},
		{0x17, AC_VERB_SET_AMP_GAIN_MUTE, AMP_OUT_UNMUTE},
		{}
	};
	static const struct hda_verb mic_jack_off[] = {
		{0x17, AC_VERB_SET_AMP_GAIN_MUTE, AMP_OUT_MUTE},
		{0x15, AC_VERB_SET_AMP_GAIN_MUTE, AMP_OUT_UNMUTE},
		{}
	};
	unsigned int present;

	present = snd_hda_jack_detect(codec, 0x15);
	if (present)
		snd_hda_sequence_write(codec, mic_jack_on);
	else
		snd_hda_sequence_write(codec, mic_jack_off);
}

/* unsolicited event for HP jack sensing */
static void cxt5047_hp_unsol_event(struct hda_codec *codec,
				  unsigned int res)
{
	switch (res >> 26) {
	case CONEXANT_HP_EVENT:
		cxt5047_hp_automute(codec);
		break;
	case CONEXANT_MIC_EVENT:
		cxt5047_hp_automic(codec);
		break;
	}
}

static const struct snd_kcontrol_new cxt5047_base_mixers[] = {
	HDA_CODEC_VOLUME("Mic Playback Volume", 0x19, 0x02, HDA_INPUT),
	HDA_CODEC_MUTE("Mic Playback Switch", 0x19, 0x02, HDA_INPUT),
	HDA_CODEC_VOLUME("Mic Boost Volume", 0x1a, 0x0, HDA_OUTPUT),
	HDA_CODEC_VOLUME("Capture Volume", 0x12, 0x03, HDA_INPUT),
	HDA_CODEC_MUTE("Capture Switch", 0x12, 0x03, HDA_INPUT),
	HDA_CODEC_VOLUME("PCM Volume", 0x10, 0x00, HDA_OUTPUT),
	HDA_CODEC_MUTE("PCM Switch", 0x10, 0x00, HDA_OUTPUT),
	{
		.iface = SNDRV_CTL_ELEM_IFACE_MIXER,
		.name = "Master Playback Switch",
		.info = cxt_eapd_info,
		.get = cxt_eapd_get,
		.put = cxt5047_hp_master_sw_put,
		.private_value = 0x13,
	},

	{}
};

static const struct snd_kcontrol_new cxt5047_hp_spk_mixers[] = {
	/* See the note in cxt5047_hp_master_sw_put */
	HDA_CODEC_VOLUME("Speaker Playback Volume", 0x1d, 0x01, HDA_OUTPUT),
	HDA_CODEC_VOLUME("Headphone Playback Volume", 0x13, 0x00, HDA_OUTPUT),
	{}
};

static const struct snd_kcontrol_new cxt5047_hp_only_mixers[] = {
	HDA_CODEC_VOLUME("Master Playback Volume", 0x13, 0x00, HDA_OUTPUT),
	{ } /* end */
};

static const struct hda_verb cxt5047_init_verbs[] = {
	/* Line in, Mic, Built-in Mic */
	{0x14, AC_VERB_SET_PIN_WIDGET_CONTROL, PIN_IN },
	{0x15, AC_VERB_SET_PIN_WIDGET_CONTROL, PIN_IN|AC_PINCTL_VREF_50 },
	{0x17, AC_VERB_SET_PIN_WIDGET_CONTROL, PIN_IN|AC_PINCTL_VREF_50 },
	/* HP, Speaker  */
	{0x13, AC_VERB_SET_PIN_WIDGET_CONTROL, PIN_HP },
	{0x13, AC_VERB_SET_CONNECT_SEL, 0x0}, /* mixer(0x19) */
	{0x1d, AC_VERB_SET_CONNECT_SEL, 0x1}, /* mixer(0x19) */
	/* Record selector: Mic */
	{0x12, AC_VERB_SET_CONNECT_SEL,0x03},
	{0x19, AC_VERB_SET_AMP_GAIN_MUTE,
	 AC_AMP_SET_INPUT|AC_AMP_SET_RIGHT|AC_AMP_SET_LEFT|0x17},
	{0x1A, AC_VERB_SET_CONNECT_SEL,0x02},
	{0x1A, AC_VERB_SET_AMP_GAIN_MUTE,
	 AC_AMP_SET_OUTPUT|AC_AMP_SET_RIGHT|AC_AMP_SET_LEFT|0x00},
	{0x1A, AC_VERB_SET_AMP_GAIN_MUTE,
	 AC_AMP_SET_OUTPUT|AC_AMP_SET_RIGHT|AC_AMP_SET_LEFT|0x03},
	/* SPDIF route: PCM */
	{ 0x18, AC_VERB_SET_CONNECT_SEL, 0x0 },
	/* Enable unsolicited events */
	{0x13, AC_VERB_SET_UNSOLICITED_ENABLE, AC_USRSP_EN | CONEXANT_HP_EVENT},
	{0x15, AC_VERB_SET_UNSOLICITED_ENABLE, AC_USRSP_EN | CONEXANT_MIC_EVENT},
	{ } /* end */
};

/* configuration for Toshiba Laptops */
static const struct hda_verb cxt5047_toshiba_init_verbs[] = {
	{0x13, AC_VERB_SET_EAPD_BTLENABLE, 0x0}, /* default off */
	{}
};

/* Test configuration for debugging, modelled after the ALC260 test
 * configuration.
 */
#ifdef CONFIG_SND_DEBUG
static const struct hda_input_mux cxt5047_test_capture_source = {
	.num_items = 4,
	.items = {
		{ "LINE1 pin", 0x0 },
		{ "MIC1 pin", 0x1 },
		{ "MIC2 pin", 0x2 },
		{ "CD pin", 0x3 },
        },
};

static const struct snd_kcontrol_new cxt5047_test_mixer[] = {

	/* Output only controls */
	HDA_CODEC_VOLUME("OutAmp-1 Volume", 0x10, 0x0, HDA_OUTPUT),
	HDA_CODEC_MUTE("OutAmp-1 Switch", 0x10,0x0, HDA_OUTPUT),
	HDA_CODEC_VOLUME("OutAmp-2 Volume", 0x1c, 0x0, HDA_OUTPUT),
	HDA_CODEC_MUTE("OutAmp-2 Switch", 0x1c, 0x0, HDA_OUTPUT),
	HDA_CODEC_VOLUME("Speaker Playback Volume", 0x1d, 0x0, HDA_OUTPUT),
	HDA_CODEC_MUTE("Speaker Playback Switch", 0x1d, 0x0, HDA_OUTPUT),
	HDA_CODEC_VOLUME("HeadPhone Playback Volume", 0x13, 0x0, HDA_OUTPUT),
	HDA_CODEC_MUTE("HeadPhone Playback Switch", 0x13, 0x0, HDA_OUTPUT),
	HDA_CODEC_VOLUME("Line1-Out Playback Volume", 0x14, 0x0, HDA_OUTPUT),
	HDA_CODEC_MUTE("Line1-Out Playback Switch", 0x14, 0x0, HDA_OUTPUT),
	HDA_CODEC_VOLUME("Line2-Out Playback Volume", 0x15, 0x0, HDA_OUTPUT),
	HDA_CODEC_MUTE("Line2-Out Playback Switch", 0x15, 0x0, HDA_OUTPUT),

	/* Modes for retasking pin widgets */
	CXT_PIN_MODE("LINE1 pin mode", 0x14, CXT_PIN_DIR_INOUT),
	CXT_PIN_MODE("MIC1 pin mode", 0x15, CXT_PIN_DIR_INOUT),

	/* EAPD Switch Control */
	CXT_EAPD_SWITCH("External Amplifier", 0x13, 0x0),

	/* Loopback mixer controls */
	HDA_CODEC_VOLUME("MIC1 Playback Volume", 0x12, 0x01, HDA_INPUT),
	HDA_CODEC_MUTE("MIC1 Playback Switch", 0x12, 0x01, HDA_INPUT),
	HDA_CODEC_VOLUME("MIC2 Playback Volume", 0x12, 0x02, HDA_INPUT),
	HDA_CODEC_MUTE("MIC2 Playback Switch", 0x12, 0x02, HDA_INPUT),
	HDA_CODEC_VOLUME("LINE Playback Volume", 0x12, 0x0, HDA_INPUT),
	HDA_CODEC_MUTE("LINE Playback Switch", 0x12, 0x0, HDA_INPUT),
	HDA_CODEC_VOLUME("CD Playback Volume", 0x12, 0x04, HDA_INPUT),
	HDA_CODEC_MUTE("CD Playback Switch", 0x12, 0x04, HDA_INPUT),

	HDA_CODEC_VOLUME("Capture-1 Volume", 0x19, 0x0, HDA_INPUT),
	HDA_CODEC_MUTE("Capture-1 Switch", 0x19, 0x0, HDA_INPUT),
	HDA_CODEC_VOLUME("Capture-2 Volume", 0x19, 0x1, HDA_INPUT),
	HDA_CODEC_MUTE("Capture-2 Switch", 0x19, 0x1, HDA_INPUT),
	HDA_CODEC_VOLUME("Capture-3 Volume", 0x19, 0x2, HDA_INPUT),
	HDA_CODEC_MUTE("Capture-3 Switch", 0x19, 0x2, HDA_INPUT),
	HDA_CODEC_VOLUME("Capture-4 Volume", 0x19, 0x3, HDA_INPUT),
	HDA_CODEC_MUTE("Capture-4 Switch", 0x19, 0x3, HDA_INPUT),
	{
		.iface = SNDRV_CTL_ELEM_IFACE_MIXER,
		.name = "Input Source",
		.info = conexant_mux_enum_info,
		.get = conexant_mux_enum_get,
		.put = conexant_mux_enum_put,
	},
	HDA_CODEC_VOLUME("Mic Boost Volume", 0x1a, 0x0, HDA_OUTPUT),

	{ } /* end */
};

static const struct hda_verb cxt5047_test_init_verbs[] = {
	/* Enable retasking pins as output, initially without power amp */
	{0x15, AC_VERB_SET_PIN_WIDGET_CONTROL, PIN_OUT},
	{0x14, AC_VERB_SET_PIN_WIDGET_CONTROL, PIN_OUT},
	{0x13, AC_VERB_SET_PIN_WIDGET_CONTROL, PIN_OUT},

	/* Disable digital (SPDIF) pins initially, but users can enable
	 * them via a mixer switch.  In the case of SPDIF-out, this initverb
	 * payload also sets the generation to 0, output to be in "consumer"
	 * PCM format, copyright asserted, no pre-emphasis and no validity
	 * control.
	 */
	{0x18, AC_VERB_SET_DIGI_CONVERT_1, 0},

	/* Ensure mic1, mic2, line1 pin widgets take input from the 
	 * OUT1 sum bus when acting as an output.
	 */
	{0x1a, AC_VERB_SET_CONNECT_SEL, 0},
	{0x1b, AC_VERB_SET_CONNECT_SEL, 0},

	/* Start with output sum widgets muted and their output gains at min */
	{0x19, AC_VERB_SET_AMP_GAIN_MUTE, AMP_IN_MUTE(0)},
	{0x19, AC_VERB_SET_AMP_GAIN_MUTE, AMP_IN_MUTE(1)},

	/* Unmute retasking pin widget output buffers since the default
	 * state appears to be output.  As the pin mode is changed by the
	 * user the pin mode control will take care of enabling the pin's
	 * input/output buffers as needed.
	 */
	{0x15, AC_VERB_SET_AMP_GAIN_MUTE, AMP_OUT_UNMUTE},
	{0x14, AC_VERB_SET_AMP_GAIN_MUTE, AMP_OUT_UNMUTE},
	{0x13, AC_VERB_SET_AMP_GAIN_MUTE, AMP_OUT_UNMUTE},

	/* Mute capture amp left and right */
	{0x12, AC_VERB_SET_AMP_GAIN_MUTE, AMP_IN_MUTE(0)},

	/* Set ADC connection select to match default mixer setting (mic1
	 * pin)
	 */
	{0x12, AC_VERB_SET_CONNECT_SEL, 0x00},

	/* Mute all inputs to mixer widget (even unconnected ones) */
	{0x19, AC_VERB_SET_AMP_GAIN_MUTE, AMP_IN_MUTE(0)}, /* mic1 pin */
	{0x19, AC_VERB_SET_AMP_GAIN_MUTE, AMP_IN_MUTE(1)}, /* mic2 pin */
	{0x19, AC_VERB_SET_AMP_GAIN_MUTE, AMP_IN_MUTE(2)}, /* line1 pin */
	{0x19, AC_VERB_SET_AMP_GAIN_MUTE, AMP_IN_MUTE(3)}, /* line2 pin */
	{0x19, AC_VERB_SET_AMP_GAIN_MUTE, AMP_IN_MUTE(4)}, /* CD pin */
	{0x19, AC_VERB_SET_AMP_GAIN_MUTE, AMP_IN_MUTE(5)}, /* Beep-gen pin */
	{0x19, AC_VERB_SET_AMP_GAIN_MUTE, AMP_IN_MUTE(6)}, /* Line-out pin */
	{0x19, AC_VERB_SET_AMP_GAIN_MUTE, AMP_IN_MUTE(7)}, /* HP-pin pin */

	{ }
};
#endif


/* initialize jack-sensing, too */
static int cxt5047_hp_init(struct hda_codec *codec)
{
	conexant_init(codec);
	cxt5047_hp_automute(codec);
	return 0;
}


enum {
	CXT5047_LAPTOP,		/* Laptops w/o EAPD support */
	CXT5047_LAPTOP_HP,	/* Some HP laptops */
	CXT5047_LAPTOP_EAPD,	/* Laptops with EAPD support */
#ifdef CONFIG_SND_DEBUG
	CXT5047_TEST,
#endif
	CXT5047_AUTO,
	CXT5047_MODELS
};

static const char * const cxt5047_models[CXT5047_MODELS] = {
	[CXT5047_LAPTOP]	= "laptop",
	[CXT5047_LAPTOP_HP]	= "laptop-hp",
	[CXT5047_LAPTOP_EAPD]	= "laptop-eapd",
#ifdef CONFIG_SND_DEBUG
	[CXT5047_TEST]		= "test",
#endif
	[CXT5047_AUTO]		= "auto",
};

static const struct snd_pci_quirk cxt5047_cfg_tbl[] = {
	SND_PCI_QUIRK(0x103c, 0x30a5, "HP DV5200T/DV8000T", CXT5047_LAPTOP_HP),
	SND_PCI_QUIRK_MASK(0x103c, 0xff00, 0x3000, "HP DV Series",
			   CXT5047_LAPTOP),
	SND_PCI_QUIRK(0x1179, 0xff31, "Toshiba P100", CXT5047_LAPTOP_EAPD),
	{}
};

static int patch_cxt5047(struct hda_codec *codec)
{
	struct conexant_spec *spec;
	int board_config;

	board_config = snd_hda_check_board_config(codec, CXT5047_MODELS,
						  cxt5047_models,
						  cxt5047_cfg_tbl);
	if (board_config < 0)
		board_config = CXT5047_AUTO; /* model=auto as default */
	if (board_config == CXT5047_AUTO)
		return patch_conexant_auto(codec);

	spec = kzalloc(sizeof(*spec), GFP_KERNEL);
	if (!spec)
		return -ENOMEM;
	codec->spec = spec;
	codec->pin_amp_workaround = 1;

	spec->multiout.max_channels = 2;
	spec->multiout.num_dacs = ARRAY_SIZE(cxt5047_dac_nids);
	spec->multiout.dac_nids = cxt5047_dac_nids;
	spec->multiout.dig_out_nid = CXT5047_SPDIF_OUT;
	spec->num_adc_nids = 1;
	spec->adc_nids = cxt5047_adc_nids;
	spec->capsrc_nids = cxt5047_capsrc_nids;
	spec->num_mixers = 1;
	spec->mixers[0] = cxt5047_base_mixers;
	spec->num_init_verbs = 1;
	spec->init_verbs[0] = cxt5047_init_verbs;
	spec->spdif_route = 0;
	spec->num_channel_mode = ARRAY_SIZE(cxt5047_modes),
	spec->channel_mode = cxt5047_modes,

	codec->patch_ops = conexant_patch_ops;

	switch (board_config) {
	case CXT5047_LAPTOP:
		spec->num_mixers = 2;
		spec->mixers[1] = cxt5047_hp_spk_mixers;
		codec->patch_ops.unsol_event = cxt5047_hp_unsol_event;
		break;
	case CXT5047_LAPTOP_HP:
		spec->num_mixers = 2;
		spec->mixers[1] = cxt5047_hp_only_mixers;
		codec->patch_ops.unsol_event = cxt5047_hp_unsol_event;
		codec->patch_ops.init = cxt5047_hp_init;
		break;
	case CXT5047_LAPTOP_EAPD:
		spec->input_mux = &cxt5047_toshiba_capture_source;
		spec->num_mixers = 2;
		spec->mixers[1] = cxt5047_hp_spk_mixers;
		spec->num_init_verbs = 2;
		spec->init_verbs[1] = cxt5047_toshiba_init_verbs;
		codec->patch_ops.unsol_event = cxt5047_hp_unsol_event;
		break;
#ifdef CONFIG_SND_DEBUG
	case CXT5047_TEST:
		spec->input_mux = &cxt5047_test_capture_source;
		spec->mixers[0] = cxt5047_test_mixer;
		spec->init_verbs[0] = cxt5047_test_init_verbs;
		codec->patch_ops.unsol_event = cxt5047_hp_unsol_event;
#endif	
	}
	spec->vmaster_nid = 0x13;

	switch (codec->subsystem_id >> 16) {
	case 0x103c:
		/* HP laptops have really bad sound over 0 dB on NID 0x10.
		 * Fix max PCM level to 0 dB (originally it has 0x1e steps
		 * with 0 dB offset 0x17)
		 */
		snd_hda_override_amp_caps(codec, 0x10, HDA_INPUT,
					  (0x17 << AC_AMPCAP_OFFSET_SHIFT) |
					  (0x17 << AC_AMPCAP_NUM_STEPS_SHIFT) |
					  (0x05 << AC_AMPCAP_STEP_SIZE_SHIFT) |
					  (1 << AC_AMPCAP_MUTE_SHIFT));
		break;
	}

	return 0;
}

/* Conexant 5051 specific */
static const hda_nid_t cxt5051_dac_nids[1] = { 0x10 };
static const hda_nid_t cxt5051_adc_nids[2] = { 0x14, 0x15 };

static const struct hda_channel_mode cxt5051_modes[1] = {
	{ 2, NULL },
};

static void cxt5051_update_speaker(struct hda_codec *codec)
{
	struct conexant_spec *spec = codec->spec;
	unsigned int pinctl;
	/* headphone pin */
	pinctl = (spec->hp_present && spec->cur_eapd) ? PIN_HP : 0;
	snd_hda_set_pin_ctl(codec, 0x16, pinctl);
	/* speaker pin */
	pinctl = (!spec->hp_present && spec->cur_eapd) ? PIN_OUT : 0;
	snd_hda_set_pin_ctl(codec, 0x1a, pinctl);
	/* on ideapad there is an additional speaker (subwoofer) to mute */
	if (spec->ideapad)
		snd_hda_set_pin_ctl(codec, 0x1b, pinctl);
}

/* turn on/off EAPD (+ mute HP) as a master switch */
static int cxt5051_hp_master_sw_put(struct snd_kcontrol *kcontrol,
				    struct snd_ctl_elem_value *ucontrol)
{
	struct hda_codec *codec = snd_kcontrol_chip(kcontrol);

	if (!cxt_eapd_put(kcontrol, ucontrol))
		return 0;
	cxt5051_update_speaker(codec);
	return 1;
}

/* toggle input of built-in and mic jack appropriately */
static void cxt5051_portb_automic(struct hda_codec *codec)
{
	struct conexant_spec *spec = codec->spec;
	unsigned int present;

	if (!(spec->auto_mic & AUTO_MIC_PORTB))
		return;
	present = snd_hda_jack_detect(codec, 0x17);
	snd_hda_codec_write(codec, 0x14, 0,
			    AC_VERB_SET_CONNECT_SEL,
			    present ? 0x01 : 0x00);
}

/* switch the current ADC according to the jack state */
static void cxt5051_portc_automic(struct hda_codec *codec)
{
	struct conexant_spec *spec = codec->spec;
	unsigned int present;
	hda_nid_t new_adc;

	if (!(spec->auto_mic & AUTO_MIC_PORTC))
		return;
	present = snd_hda_jack_detect(codec, 0x18);
	if (present)
		spec->cur_adc_idx = 1;
	else
		spec->cur_adc_idx = 0;
	new_adc = spec->adc_nids[spec->cur_adc_idx];
	if (spec->cur_adc && spec->cur_adc != new_adc) {
		/* stream is running, let's swap the current ADC */
		__snd_hda_codec_cleanup_stream(codec, spec->cur_adc, 1);
		spec->cur_adc = new_adc;
		snd_hda_codec_setup_stream(codec, new_adc,
					   spec->cur_adc_stream_tag, 0,
					   spec->cur_adc_format);
	}
}

/* mute internal speaker if HP is plugged */
static void cxt5051_hp_automute(struct hda_codec *codec)
{
	struct conexant_spec *spec = codec->spec;

	spec->hp_present = snd_hda_jack_detect(codec, 0x16);
	cxt5051_update_speaker(codec);
}

/* unsolicited event for HP jack sensing */
static void cxt5051_hp_unsol_event(struct hda_codec *codec,
				   unsigned int res)
{
	switch (res >> 26) {
	case CONEXANT_HP_EVENT:
		cxt5051_hp_automute(codec);
		break;
	case CXT5051_PORTB_EVENT:
		cxt5051_portb_automic(codec);
		break;
	case CXT5051_PORTC_EVENT:
		cxt5051_portc_automic(codec);
		break;
	}
}

static const struct snd_kcontrol_new cxt5051_playback_mixers[] = {
	HDA_CODEC_VOLUME("Master Playback Volume", 0x10, 0x00, HDA_OUTPUT),
	{
		.iface = SNDRV_CTL_ELEM_IFACE_MIXER,
		.name = "Master Playback Switch",
		.info = cxt_eapd_info,
		.get = cxt_eapd_get,
		.put = cxt5051_hp_master_sw_put,
		.private_value = 0x1a,
	},
	{}
};

static const struct snd_kcontrol_new cxt5051_capture_mixers[] = {
	HDA_CODEC_VOLUME("Internal Mic Volume", 0x14, 0x00, HDA_INPUT),
	HDA_CODEC_MUTE("Internal Mic Switch", 0x14, 0x00, HDA_INPUT),
	HDA_CODEC_VOLUME("Mic Volume", 0x14, 0x01, HDA_INPUT),
	HDA_CODEC_MUTE("Mic Switch", 0x14, 0x01, HDA_INPUT),
	HDA_CODEC_VOLUME("Dock Mic Volume", 0x15, 0x00, HDA_INPUT),
	HDA_CODEC_MUTE("Dock Mic Switch", 0x15, 0x00, HDA_INPUT),
	{}
};

static const struct snd_kcontrol_new cxt5051_hp_mixers[] = {
	HDA_CODEC_VOLUME("Internal Mic Volume", 0x14, 0x00, HDA_INPUT),
	HDA_CODEC_MUTE("Internal Mic Switch", 0x14, 0x00, HDA_INPUT),
	HDA_CODEC_VOLUME("Mic Volume", 0x15, 0x00, HDA_INPUT),
	HDA_CODEC_MUTE("Mic Switch", 0x15, 0x00, HDA_INPUT),
	{}
};

static const struct snd_kcontrol_new cxt5051_hp_dv6736_mixers[] = {
	HDA_CODEC_VOLUME("Capture Volume", 0x14, 0x00, HDA_INPUT),
	HDA_CODEC_MUTE("Capture Switch", 0x14, 0x00, HDA_INPUT),
	{}
};

static const struct snd_kcontrol_new cxt5051_f700_mixers[] = {
	HDA_CODEC_VOLUME("Capture Volume", 0x14, 0x01, HDA_INPUT),
	HDA_CODEC_MUTE("Capture Switch", 0x14, 0x01, HDA_INPUT),
	{}
};

static const struct snd_kcontrol_new cxt5051_toshiba_mixers[] = {
	HDA_CODEC_VOLUME("Internal Mic Volume", 0x14, 0x00, HDA_INPUT),
	HDA_CODEC_MUTE("Internal Mic Switch", 0x14, 0x00, HDA_INPUT),
	HDA_CODEC_VOLUME("Mic Volume", 0x14, 0x01, HDA_INPUT),
	HDA_CODEC_MUTE("Mic Switch", 0x14, 0x01, HDA_INPUT),
	{}
};

static const struct hda_verb cxt5051_init_verbs[] = {
	/* Line in, Mic */
	{0x17, AC_VERB_SET_AMP_GAIN_MUTE, AMP_IN_UNMUTE(0) | 0x03},
	{0x17, AC_VERB_SET_PIN_WIDGET_CONTROL, PIN_VREF80},
	{0x18, AC_VERB_SET_AMP_GAIN_MUTE, AMP_IN_UNMUTE(0) | 0x03},
	{0x18, AC_VERB_SET_PIN_WIDGET_CONTROL, PIN_VREF80},
	{0x1d, AC_VERB_SET_PIN_WIDGET_CONTROL, PIN_IN},
	{0x1d, AC_VERB_SET_AMP_GAIN_MUTE, AMP_IN_UNMUTE(0) | 0x03},
	/* SPK  */
	{0x1a, AC_VERB_SET_PIN_WIDGET_CONTROL, PIN_OUT},
	{0x1a, AC_VERB_SET_CONNECT_SEL, 0x00},
	/* HP, Amp  */
	{0x16, AC_VERB_SET_PIN_WIDGET_CONTROL, PIN_HP},
	{0x16, AC_VERB_SET_CONNECT_SEL, 0x00},
	/* DAC1 */	
	{0x10, AC_VERB_SET_AMP_GAIN_MUTE, AMP_OUT_UNMUTE},
	/* Record selector: Internal mic */
	{0x14, AC_VERB_SET_AMP_GAIN_MUTE, AMP_IN_UNMUTE(0) | 0x44},
	{0x14, AC_VERB_SET_AMP_GAIN_MUTE, AMP_IN_UNMUTE(1) | 0x44},
	{0x15, AC_VERB_SET_AMP_GAIN_MUTE, AMP_IN_UNMUTE(0) | 0x44},
	/* SPDIF route: PCM */
	{0x1c, AC_VERB_SET_PIN_WIDGET_CONTROL, PIN_OUT},
	{0x1c, AC_VERB_SET_CONNECT_SEL, 0x0},
	/* EAPD */
	{0x1a, AC_VERB_SET_EAPD_BTLENABLE, 0x2}, /* default on */ 
	{0x16, AC_VERB_SET_UNSOLICITED_ENABLE, AC_USRSP_EN|CONEXANT_HP_EVENT},
	{ } /* end */
};

static const struct hda_verb cxt5051_hp_dv6736_init_verbs[] = {
	/* Line in, Mic */
	{0x17, AC_VERB_SET_AMP_GAIN_MUTE, AMP_IN_UNMUTE(0) | 0x03},
	{0x17, AC_VERB_SET_PIN_WIDGET_CONTROL, PIN_VREF80},
	{0x18, AC_VERB_SET_PIN_WIDGET_CONTROL, 0x0},
	{0x1d, AC_VERB_SET_PIN_WIDGET_CONTROL, 0x0},
	/* SPK  */
	{0x1a, AC_VERB_SET_PIN_WIDGET_CONTROL, PIN_OUT},
	{0x1a, AC_VERB_SET_CONNECT_SEL, 0x00},
	/* HP, Amp  */
	{0x16, AC_VERB_SET_PIN_WIDGET_CONTROL, PIN_HP},
	{0x16, AC_VERB_SET_CONNECT_SEL, 0x00},
	/* DAC1 */
	{0x10, AC_VERB_SET_AMP_GAIN_MUTE, AMP_OUT_UNMUTE},
	/* Record selector: Internal mic */
	{0x14, AC_VERB_SET_AMP_GAIN_MUTE, AMP_IN_UNMUTE(1) | 0x44},
	{0x14, AC_VERB_SET_CONNECT_SEL, 0x1},
	/* SPDIF route: PCM */
	{0x1c, AC_VERB_SET_CONNECT_SEL, 0x0},
	/* EAPD */
	{0x1a, AC_VERB_SET_EAPD_BTLENABLE, 0x2}, /* default on */
	{0x16, AC_VERB_SET_UNSOLICITED_ENABLE, AC_USRSP_EN|CONEXANT_HP_EVENT},
	{ } /* end */
};

static const struct hda_verb cxt5051_f700_init_verbs[] = {
	/* Line in, Mic */
	{0x17, AC_VERB_SET_AMP_GAIN_MUTE, AMP_IN_UNMUTE(0) | 0x03},
	{0x17, AC_VERB_SET_PIN_WIDGET_CONTROL, PIN_VREF80},
	{0x18, AC_VERB_SET_PIN_WIDGET_CONTROL, 0x0},
	{0x1d, AC_VERB_SET_PIN_WIDGET_CONTROL, 0x0},
	/* SPK  */
	{0x1a, AC_VERB_SET_PIN_WIDGET_CONTROL, PIN_OUT},
	{0x1a, AC_VERB_SET_CONNECT_SEL, 0x00},
	/* HP, Amp  */
	{0x16, AC_VERB_SET_PIN_WIDGET_CONTROL, PIN_HP},
	{0x16, AC_VERB_SET_CONNECT_SEL, 0x00},
	/* DAC1 */
	{0x10, AC_VERB_SET_AMP_GAIN_MUTE, AMP_OUT_UNMUTE},
	/* Record selector: Internal mic */
	{0x14, AC_VERB_SET_AMP_GAIN_MUTE, AMP_IN_UNMUTE(1) | 0x44},
	{0x14, AC_VERB_SET_CONNECT_SEL, 0x1},
	/* SPDIF route: PCM */
	{0x1c, AC_VERB_SET_CONNECT_SEL, 0x0},
	/* EAPD */
	{0x1a, AC_VERB_SET_EAPD_BTLENABLE, 0x2}, /* default on */
	{0x16, AC_VERB_SET_UNSOLICITED_ENABLE, AC_USRSP_EN|CONEXANT_HP_EVENT},
	{ } /* end */
};

static void cxt5051_init_mic_port(struct hda_codec *codec, hda_nid_t nid,
				 unsigned int event)
{
	snd_hda_codec_write(codec, nid, 0,
			    AC_VERB_SET_UNSOLICITED_ENABLE,
			    AC_USRSP_EN | event);
}

static const struct hda_verb cxt5051_ideapad_init_verbs[] = {
	/* Subwoofer */
	{0x1b, AC_VERB_SET_PIN_WIDGET_CONTROL, PIN_OUT},
	{0x1b, AC_VERB_SET_CONNECT_SEL, 0x00},
	{ } /* end */
};

/* initialize jack-sensing, too */
static int cxt5051_init(struct hda_codec *codec)
{
	struct conexant_spec *spec = codec->spec;

	conexant_init(codec);

	if (spec->auto_mic & AUTO_MIC_PORTB)
		cxt5051_init_mic_port(codec, 0x17, CXT5051_PORTB_EVENT);
	if (spec->auto_mic & AUTO_MIC_PORTC)
		cxt5051_init_mic_port(codec, 0x18, CXT5051_PORTC_EVENT);

	if (codec->patch_ops.unsol_event) {
		cxt5051_hp_automute(codec);
		cxt5051_portb_automic(codec);
		cxt5051_portc_automic(codec);
	}
	return 0;
}


enum {
	CXT5051_LAPTOP,	 /* Laptops w/ EAPD support */
	CXT5051_HP,	/* no docking */
	CXT5051_HP_DV6736,	/* HP without mic switch */
	CXT5051_F700,       /* HP Compaq Presario F700 */
	CXT5051_TOSHIBA,	/* Toshiba M300 & co */
	CXT5051_IDEAPAD,	/* Lenovo IdeaPad Y430 */
	CXT5051_AUTO,		/* auto-parser */
	CXT5051_MODELS
};

static const char *const cxt5051_models[CXT5051_MODELS] = {
	[CXT5051_LAPTOP]	= "laptop",
	[CXT5051_HP]		= "hp",
	[CXT5051_HP_DV6736]	= "hp-dv6736",
	[CXT5051_F700]          = "hp-700",
	[CXT5051_TOSHIBA]	= "toshiba",
	[CXT5051_IDEAPAD]	= "ideapad",
	[CXT5051_AUTO]		= "auto",
};

static const struct snd_pci_quirk cxt5051_cfg_tbl[] = {
	SND_PCI_QUIRK(0x103c, 0x30cf, "HP DV6736", CXT5051_HP_DV6736),
	SND_PCI_QUIRK(0x103c, 0x360b, "Compaq Presario CQ60", CXT5051_HP),
	SND_PCI_QUIRK(0x103c, 0x30ea, "Compaq Presario F700", CXT5051_F700),
	SND_PCI_QUIRK(0x1179, 0xff50, "Toshiba M30x", CXT5051_TOSHIBA),
	SND_PCI_QUIRK(0x14f1, 0x0101, "Conexant Reference board",
		      CXT5051_LAPTOP),
	SND_PCI_QUIRK(0x14f1, 0x5051, "HP Spartan 1.1", CXT5051_HP),
	SND_PCI_QUIRK(0x17aa, 0x3a0d, "Lenovo IdeaPad", CXT5051_IDEAPAD),
	{}
};

static int patch_cxt5051(struct hda_codec *codec)
{
	struct conexant_spec *spec;
	int board_config;

	board_config = snd_hda_check_board_config(codec, CXT5051_MODELS,
						  cxt5051_models,
						  cxt5051_cfg_tbl);
	if (board_config < 0)
		board_config = CXT5051_AUTO; /* model=auto as default */
	if (board_config == CXT5051_AUTO)
		return patch_conexant_auto(codec);

	spec = kzalloc(sizeof(*spec), GFP_KERNEL);
	if (!spec)
		return -ENOMEM;
	codec->spec = spec;
	codec->pin_amp_workaround = 1;

	codec->patch_ops = conexant_patch_ops;
	codec->patch_ops.init = cxt5051_init;

	spec->multiout.max_channels = 2;
	spec->multiout.num_dacs = ARRAY_SIZE(cxt5051_dac_nids);
	spec->multiout.dac_nids = cxt5051_dac_nids;
	spec->multiout.dig_out_nid = CXT5051_SPDIF_OUT;
	spec->num_adc_nids = 1; /* not 2; via auto-mic switch */
	spec->adc_nids = cxt5051_adc_nids;
	spec->num_mixers = 2;
	spec->mixers[0] = cxt5051_capture_mixers;
	spec->mixers[1] = cxt5051_playback_mixers;
	spec->num_init_verbs = 1;
	spec->init_verbs[0] = cxt5051_init_verbs;
	spec->spdif_route = 0;
	spec->num_channel_mode = ARRAY_SIZE(cxt5051_modes);
	spec->channel_mode = cxt5051_modes;
	spec->cur_adc = 0;
	spec->cur_adc_idx = 0;

	set_beep_amp(spec, 0x13, 0, HDA_OUTPUT);

	codec->patch_ops.unsol_event = cxt5051_hp_unsol_event;

	spec->auto_mic = AUTO_MIC_PORTB | AUTO_MIC_PORTC;
	switch (board_config) {
	case CXT5051_HP:
		spec->mixers[0] = cxt5051_hp_mixers;
		break;
	case CXT5051_HP_DV6736:
		spec->init_verbs[0] = cxt5051_hp_dv6736_init_verbs;
		spec->mixers[0] = cxt5051_hp_dv6736_mixers;
		spec->auto_mic = 0;
		break;
	case CXT5051_F700:
		spec->init_verbs[0] = cxt5051_f700_init_verbs;
		spec->mixers[0] = cxt5051_f700_mixers;
		spec->auto_mic = 0;
		break;
	case CXT5051_TOSHIBA:
		spec->mixers[0] = cxt5051_toshiba_mixers;
		spec->auto_mic = AUTO_MIC_PORTB;
		break;
	case CXT5051_IDEAPAD:
		spec->init_verbs[spec->num_init_verbs++] =
			cxt5051_ideapad_init_verbs;
		spec->ideapad = 1;
		break;
	}

	if (spec->beep_amp)
		snd_hda_attach_beep_device(codec, get_amp_nid_(spec->beep_amp));

	return 0;
}

/* Conexant 5066 specific */

static const hda_nid_t cxt5066_dac_nids[1] = { 0x10 };
static const hda_nid_t cxt5066_adc_nids[3] = { 0x14, 0x15, 0x16 };
static const hda_nid_t cxt5066_capsrc_nids[1] = { 0x17 };
static const hda_nid_t cxt5066_digout_pin_nids[2] = { 0x20, 0x22 };

/* OLPC's microphone port is DC coupled for use with external sensors,
 * therefore we use a 50% mic bias in order to center the input signal with
 * the DC input range of the codec. */
#define CXT5066_OLPC_EXT_MIC_BIAS PIN_VREF50

static const struct hda_channel_mode cxt5066_modes[1] = {
	{ 2, NULL },
};

#define HP_PRESENT_PORT_A	(1 << 0)
#define HP_PRESENT_PORT_D	(1 << 1)
#define hp_port_a_present(spec)	((spec)->hp_present & HP_PRESENT_PORT_A)
#define hp_port_d_present(spec)	((spec)->hp_present & HP_PRESENT_PORT_D)

static void cxt5066_update_speaker(struct hda_codec *codec)
{
	struct conexant_spec *spec = codec->spec;
	unsigned int pinctl;

	snd_printdd("CXT5066: update speaker, hp_present=%d, cur_eapd=%d\n",
		    spec->hp_present, spec->cur_eapd);

	/* Port A (HP) */
	pinctl = (hp_port_a_present(spec) && spec->cur_eapd) ? PIN_HP : 0;
	snd_hda_set_pin_ctl(codec, 0x19, pinctl);

	/* Port D (HP/LO) */
	pinctl = spec->cur_eapd ? spec->port_d_mode : 0;
	if (spec->dell_automute || spec->thinkpad) {
		/* Mute if Port A is connected */
		if (hp_port_a_present(spec))
			pinctl = 0;
	} else {
		/* Thinkpad/Dell doesn't give pin-D status */
		if (!hp_port_d_present(spec))
			pinctl = 0;
	}
	snd_hda_set_pin_ctl(codec, 0x1c, pinctl);

	/* CLASS_D AMP */
	pinctl = (!spec->hp_present && spec->cur_eapd) ? PIN_OUT : 0;
	snd_hda_set_pin_ctl(codec, 0x1f, pinctl);
}

/* turn on/off EAPD (+ mute HP) as a master switch */
static int cxt5066_hp_master_sw_put(struct snd_kcontrol *kcontrol,
				    struct snd_ctl_elem_value *ucontrol)
{
	struct hda_codec *codec = snd_kcontrol_chip(kcontrol);

	if (!cxt_eapd_put(kcontrol, ucontrol))
		return 0;

	cxt5066_update_speaker(codec);
	return 1;
}

static const struct hda_input_mux cxt5066_olpc_dc_bias = {
	.num_items = 3,
	.items = {
		{ "Off", PIN_IN },
		{ "50%", PIN_VREF50 },
		{ "80%", PIN_VREF80 },
	},
};

static int cxt5066_set_olpc_dc_bias(struct hda_codec *codec)
{
	struct conexant_spec *spec = codec->spec;
	/* Even though port F is the DC input, the bias is controlled on port B.
	 * we also leave that port as an active input (but unselected) in DC mode
	 * just in case that is necessary to make the bias setting take effect. */
	return snd_hda_set_pin_ctl_cache(codec, 0x1a,
		cxt5066_olpc_dc_bias.items[spec->dc_input_bias].index);
}

/* OLPC defers mic widget control until when capture is started because the
 * microphone LED comes on as soon as these settings are put in place. if we
 * did this before recording, it would give the false indication that recording
 * is happening when it is not. */
static void cxt5066_olpc_select_mic(struct hda_codec *codec)
{
	struct conexant_spec *spec = codec->spec;
	if (!spec->recording)
		return;

	if (spec->dc_enable) {
		/* in DC mode we ignore presence detection and just use the jack
		 * through our special DC port */
		const struct hda_verb enable_dc_mode[] = {
			/* disble internal mic, port C */
			{0x1b, AC_VERB_SET_PIN_WIDGET_CONTROL, 0},

			/* enable DC capture, port F */
			{0x1e, AC_VERB_SET_PIN_WIDGET_CONTROL, PIN_IN},
			{},
		};

		snd_hda_sequence_write(codec, enable_dc_mode);
		/* port B input disabled (and bias set) through the following call */
		cxt5066_set_olpc_dc_bias(codec);
		return;
	}

	/* disable DC (port F) */
	snd_hda_set_pin_ctl(codec, 0x1e, 0);

	/* external mic, port B */
	snd_hda_set_pin_ctl(codec, 0x1a,
		spec->ext_mic_present ? CXT5066_OLPC_EXT_MIC_BIAS : 0);

	/* internal mic, port C */
	snd_hda_set_pin_ctl(codec, 0x1b,
		spec->ext_mic_present ? 0 : PIN_VREF80);
}

/* toggle input of built-in and mic jack appropriately */
static void cxt5066_olpc_automic(struct hda_codec *codec)
{
	struct conexant_spec *spec = codec->spec;
	unsigned int present;

	if (spec->dc_enable) /* don't do presence detection in DC mode */
		return;

	present = snd_hda_codec_read(codec, 0x1a, 0,
				     AC_VERB_GET_PIN_SENSE, 0) & 0x80000000;
	if (present)
		snd_printdd("CXT5066: external microphone detected\n");
	else
		snd_printdd("CXT5066: external microphone absent\n");

	snd_hda_codec_write(codec, 0x17, 0, AC_VERB_SET_CONNECT_SEL,
		present ? 0 : 1);
	spec->ext_mic_present = !!present;

	cxt5066_olpc_select_mic(codec);
}

/* toggle input of built-in digital mic and mic jack appropriately */
static void cxt5066_vostro_automic(struct hda_codec *codec)
{
	unsigned int present;

	struct hda_verb ext_mic_present[] = {
		/* enable external mic, port B */
		{0x1a, AC_VERB_SET_PIN_WIDGET_CONTROL, PIN_VREF80},

		/* switch to external mic input */
		{0x17, AC_VERB_SET_CONNECT_SEL, 0},
		{0x14, AC_VERB_SET_CONNECT_SEL, 0},

		/* disable internal digital mic */
		{0x23, AC_VERB_SET_PIN_WIDGET_CONTROL, 0},
		{}
	};
	static const struct hda_verb ext_mic_absent[] = {
		/* enable internal mic, port C */
		{0x23, AC_VERB_SET_PIN_WIDGET_CONTROL, PIN_IN},

		/* switch to internal mic input */
		{0x14, AC_VERB_SET_CONNECT_SEL, 2},

		/* disable external mic, port B */
		{0x1a, AC_VERB_SET_PIN_WIDGET_CONTROL, 0},
		{}
	};

	present = snd_hda_jack_detect(codec, 0x1a);
	if (present) {
		snd_printdd("CXT5066: external microphone detected\n");
		snd_hda_sequence_write(codec, ext_mic_present);
	} else {
		snd_printdd("CXT5066: external microphone absent\n");
		snd_hda_sequence_write(codec, ext_mic_absent);
	}
}

/* toggle input of built-in digital mic and mic jack appropriately */
static void cxt5066_ideapad_automic(struct hda_codec *codec)
{
	unsigned int present;

	struct hda_verb ext_mic_present[] = {
		{0x14, AC_VERB_SET_CONNECT_SEL, 0},
		{0x1b, AC_VERB_SET_PIN_WIDGET_CONTROL, PIN_VREF80},
		{0x23, AC_VERB_SET_PIN_WIDGET_CONTROL, 0},
		{}
	};
	static const struct hda_verb ext_mic_absent[] = {
		{0x14, AC_VERB_SET_CONNECT_SEL, 2},
		{0x23, AC_VERB_SET_PIN_WIDGET_CONTROL, PIN_IN},
		{0x1b, AC_VERB_SET_PIN_WIDGET_CONTROL, 0},
		{}
	};

	present = snd_hda_jack_detect(codec, 0x1b);
	if (present) {
		snd_printdd("CXT5066: external microphone detected\n");
		snd_hda_sequence_write(codec, ext_mic_present);
	} else {
		snd_printdd("CXT5066: external microphone absent\n");
		snd_hda_sequence_write(codec, ext_mic_absent);
	}
}


/* toggle input of built-in digital mic and mic jack appropriately */
static void cxt5066_asus_automic(struct hda_codec *codec)
{
	unsigned int present;

	present = snd_hda_jack_detect(codec, 0x1b);
	snd_printdd("CXT5066: external microphone present=%d\n", present);
	snd_hda_codec_write(codec, 0x17, 0, AC_VERB_SET_CONNECT_SEL,
			    present ? 1 : 0);
}


/* toggle input of built-in digital mic and mic jack appropriately */
static void cxt5066_hp_laptop_automic(struct hda_codec *codec)
{
	unsigned int present;

	present = snd_hda_jack_detect(codec, 0x1b);
	snd_printdd("CXT5066: external microphone present=%d\n", present);
	snd_hda_codec_write(codec, 0x17, 0, AC_VERB_SET_CONNECT_SEL,
			    present ? 1 : 3);
}


/* toggle input of built-in digital mic and mic jack appropriately
   order is: external mic -> dock mic -> interal mic */
static void cxt5066_thinkpad_automic(struct hda_codec *codec)
{
	unsigned int ext_present, dock_present;

	static const struct hda_verb ext_mic_present[] = {
		{0x14, AC_VERB_SET_CONNECT_SEL, 0},
		{0x17, AC_VERB_SET_CONNECT_SEL, 1},
		{0x1b, AC_VERB_SET_PIN_WIDGET_CONTROL, PIN_VREF80},
		{0x23, AC_VERB_SET_PIN_WIDGET_CONTROL, 0},
		{0x1a, AC_VERB_SET_PIN_WIDGET_CONTROL, 0},
		{}
	};
	static const struct hda_verb dock_mic_present[] = {
		{0x14, AC_VERB_SET_CONNECT_SEL, 0},
		{0x17, AC_VERB_SET_CONNECT_SEL, 0},
		{0x1a, AC_VERB_SET_PIN_WIDGET_CONTROL, PIN_VREF80},
		{0x23, AC_VERB_SET_PIN_WIDGET_CONTROL, 0},
		{0x1b, AC_VERB_SET_PIN_WIDGET_CONTROL, 0},
		{}
	};
	static const struct hda_verb ext_mic_absent[] = {
		{0x14, AC_VERB_SET_CONNECT_SEL, 2},
		{0x23, AC_VERB_SET_PIN_WIDGET_CONTROL, PIN_IN},
		{0x1b, AC_VERB_SET_PIN_WIDGET_CONTROL, 0},
		{0x1a, AC_VERB_SET_PIN_WIDGET_CONTROL, 0},
		{}
	};

	ext_present = snd_hda_jack_detect(codec, 0x1b);
	dock_present = snd_hda_jack_detect(codec, 0x1a);
	if (ext_present) {
		snd_printdd("CXT5066: external microphone detected\n");
		snd_hda_sequence_write(codec, ext_mic_present);
	} else if (dock_present) {
		snd_printdd("CXT5066: dock microphone detected\n");
		snd_hda_sequence_write(codec, dock_mic_present);
	} else {
		snd_printdd("CXT5066: external microphone absent\n");
		snd_hda_sequence_write(codec, ext_mic_absent);
	}
}

/* mute internal speaker if HP is plugged */
static void cxt5066_hp_automute(struct hda_codec *codec)
{
	struct conexant_spec *spec = codec->spec;
	unsigned int portA, portD;

	/* Port A */
	portA = snd_hda_jack_detect(codec, 0x19);

	/* Port D */
	portD = snd_hda_jack_detect(codec, 0x1c);

	spec->hp_present = portA ? HP_PRESENT_PORT_A : 0;
	spec->hp_present |= portD ? HP_PRESENT_PORT_D : 0;
	snd_printdd("CXT5066: hp automute portA=%x portD=%x present=%d\n",
		portA, portD, spec->hp_present);
	cxt5066_update_speaker(codec);
}

/* Dispatch the right mic autoswitch function */
static void cxt5066_automic(struct hda_codec *codec)
{
	struct conexant_spec *spec = codec->spec;

	if (spec->dell_vostro)
		cxt5066_vostro_automic(codec);
	else if (spec->ideapad)
		cxt5066_ideapad_automic(codec);
	else if (spec->thinkpad)
		cxt5066_thinkpad_automic(codec);
	else if (spec->hp_laptop)
		cxt5066_hp_laptop_automic(codec);
	else if (spec->asus)
		cxt5066_asus_automic(codec);
}

/* unsolicited event for jack sensing */
static void cxt5066_olpc_unsol_event(struct hda_codec *codec, unsigned int res)
{
	struct conexant_spec *spec = codec->spec;
	snd_printdd("CXT5066: unsol event %x (%x)\n", res, res >> 26);
	switch (res >> 26) {
	case CONEXANT_HP_EVENT:
		cxt5066_hp_automute(codec);
		break;
	case CONEXANT_MIC_EVENT:
		/* ignore mic events in DC mode; we're always using the jack */
		if (!spec->dc_enable)
			cxt5066_olpc_automic(codec);
		break;
	}
}

/* unsolicited event for jack sensing */
static void cxt5066_unsol_event(struct hda_codec *codec, unsigned int res)
{
	snd_printdd("CXT5066: unsol event %x (%x)\n", res, res >> 26);
	switch (res >> 26) {
	case CONEXANT_HP_EVENT:
		cxt5066_hp_automute(codec);
		break;
	case CONEXANT_MIC_EVENT:
		cxt5066_automic(codec);
		break;
	}
}


static const struct hda_input_mux cxt5066_analog_mic_boost = {
	.num_items = 5,
	.items = {
		{ "0dB",  0 },
		{ "10dB", 1 },
		{ "20dB", 2 },
		{ "30dB", 3 },
		{ "40dB", 4 },
	},
};

static void cxt5066_set_mic_boost(struct hda_codec *codec)
{
	struct conexant_spec *spec = codec->spec;
	snd_hda_codec_write_cache(codec, 0x17, 0,
		AC_VERB_SET_AMP_GAIN_MUTE,
		AC_AMP_SET_RIGHT | AC_AMP_SET_LEFT | AC_AMP_SET_OUTPUT |
			cxt5066_analog_mic_boost.items[spec->mic_boost].index);
	if (spec->ideapad || spec->thinkpad) {
		/* adjust the internal mic as well...it is not through 0x17 */
		snd_hda_codec_write_cache(codec, 0x23, 0,
			AC_VERB_SET_AMP_GAIN_MUTE,
			AC_AMP_SET_RIGHT | AC_AMP_SET_LEFT | AC_AMP_SET_INPUT |
				cxt5066_analog_mic_boost.
					items[spec->mic_boost].index);
	}
}

static int cxt5066_mic_boost_mux_enum_info(struct snd_kcontrol *kcontrol,
					   struct snd_ctl_elem_info *uinfo)
{
	return snd_hda_input_mux_info(&cxt5066_analog_mic_boost, uinfo);
}

static int cxt5066_mic_boost_mux_enum_get(struct snd_kcontrol *kcontrol,
					  struct snd_ctl_elem_value *ucontrol)
{
	struct hda_codec *codec = snd_kcontrol_chip(kcontrol);
	struct conexant_spec *spec = codec->spec;
	ucontrol->value.enumerated.item[0] = spec->mic_boost;
	return 0;
}

static int cxt5066_mic_boost_mux_enum_put(struct snd_kcontrol *kcontrol,
					  struct snd_ctl_elem_value *ucontrol)
{
	struct hda_codec *codec = snd_kcontrol_chip(kcontrol);
	struct conexant_spec *spec = codec->spec;
	const struct hda_input_mux *imux = &cxt5066_analog_mic_boost;
	unsigned int idx;
	idx = ucontrol->value.enumerated.item[0];
	if (idx >= imux->num_items)
		idx = imux->num_items - 1;

	spec->mic_boost = idx;
	if (!spec->dc_enable)
		cxt5066_set_mic_boost(codec);
	return 1;
}

static void cxt5066_enable_dc(struct hda_codec *codec)
{
	const struct hda_verb enable_dc_mode[] = {
		/* disable gain */
		{0x17, AC_VERB_SET_AMP_GAIN_MUTE, AMP_OUT_UNMUTE},

		/* switch to DC input */
		{0x17, AC_VERB_SET_CONNECT_SEL, 3},
		{}
	};

	/* configure as input source */
	snd_hda_sequence_write(codec, enable_dc_mode);
	cxt5066_olpc_select_mic(codec); /* also sets configured bias */
}

static void cxt5066_disable_dc(struct hda_codec *codec)
{
	/* reconfigure input source */
	cxt5066_set_mic_boost(codec);
	/* automic also selects the right mic if we're recording */
	cxt5066_olpc_automic(codec);
}

static int cxt5066_olpc_dc_get(struct snd_kcontrol *kcontrol,
			     struct snd_ctl_elem_value *ucontrol)
{
	struct hda_codec *codec = snd_kcontrol_chip(kcontrol);
	struct conexant_spec *spec = codec->spec;
	ucontrol->value.integer.value[0] = spec->dc_enable;
	return 0;
}

static int cxt5066_olpc_dc_put(struct snd_kcontrol *kcontrol,
			     struct snd_ctl_elem_value *ucontrol)
{
	struct hda_codec *codec = snd_kcontrol_chip(kcontrol);
	struct conexant_spec *spec = codec->spec;
	int dc_enable = !!ucontrol->value.integer.value[0];

	if (dc_enable == spec->dc_enable)
		return 0;

	spec->dc_enable = dc_enable;
	if (dc_enable)
		cxt5066_enable_dc(codec);
	else
		cxt5066_disable_dc(codec);

	return 1;
}

static int cxt5066_olpc_dc_bias_enum_info(struct snd_kcontrol *kcontrol,
					   struct snd_ctl_elem_info *uinfo)
{
	return snd_hda_input_mux_info(&cxt5066_olpc_dc_bias, uinfo);
}

static int cxt5066_olpc_dc_bias_enum_get(struct snd_kcontrol *kcontrol,
					  struct snd_ctl_elem_value *ucontrol)
{
	struct hda_codec *codec = snd_kcontrol_chip(kcontrol);
	struct conexant_spec *spec = codec->spec;
	ucontrol->value.enumerated.item[0] = spec->dc_input_bias;
	return 0;
}

static int cxt5066_olpc_dc_bias_enum_put(struct snd_kcontrol *kcontrol,
					  struct snd_ctl_elem_value *ucontrol)
{
	struct hda_codec *codec = snd_kcontrol_chip(kcontrol);
	struct conexant_spec *spec = codec->spec;
	const struct hda_input_mux *imux = &cxt5066_analog_mic_boost;
	unsigned int idx;

	idx = ucontrol->value.enumerated.item[0];
	if (idx >= imux->num_items)
		idx = imux->num_items - 1;

	spec->dc_input_bias = idx;
	if (spec->dc_enable)
		cxt5066_set_olpc_dc_bias(codec);
	return 1;
}

static void cxt5066_olpc_capture_prepare(struct hda_codec *codec)
{
	struct conexant_spec *spec = codec->spec;
	/* mark as recording and configure the microphone widget so that the
	 * recording LED comes on. */
	spec->recording = 1;
	cxt5066_olpc_select_mic(codec);
}

static void cxt5066_olpc_capture_cleanup(struct hda_codec *codec)
{
	struct conexant_spec *spec = codec->spec;
	const struct hda_verb disable_mics[] = {
		/* disable external mic, port B */
		{0x1a, AC_VERB_SET_PIN_WIDGET_CONTROL, 0},

		/* disble internal mic, port C */
		{0x1b, AC_VERB_SET_PIN_WIDGET_CONTROL, 0},

		/* disable DC capture, port F */
		{0x1e, AC_VERB_SET_PIN_WIDGET_CONTROL, 0},
		{},
	};

	snd_hda_sequence_write(codec, disable_mics);
	spec->recording = 0;
}

static void conexant_check_dig_outs(struct hda_codec *codec,
				    const hda_nid_t *dig_pins,
				    int num_pins)
{
	struct conexant_spec *spec = codec->spec;
	hda_nid_t *nid_loc = &spec->multiout.dig_out_nid;
	int i;

	for (i = 0; i < num_pins; i++, dig_pins++) {
		unsigned int cfg = snd_hda_codec_get_pincfg(codec, *dig_pins);
		if (get_defcfg_connect(cfg) == AC_JACK_PORT_NONE)
			continue;
		if (snd_hda_get_connections(codec, *dig_pins, nid_loc, 1) != 1)
			continue;
	}
}

static const struct hda_input_mux cxt5066_capture_source = {
	.num_items = 4,
	.items = {
		{ "Mic B", 0 },
		{ "Mic C", 1 },
		{ "Mic E", 2 },
		{ "Mic F", 3 },
	},
};

static const struct hda_bind_ctls cxt5066_bind_capture_vol_others = {
	.ops = &snd_hda_bind_vol,
	.values = {
		HDA_COMPOSE_AMP_VAL(0x14, 3, 0, HDA_INPUT),
		HDA_COMPOSE_AMP_VAL(0x14, 3, 2, HDA_INPUT),
		0
	},
};

static const struct hda_bind_ctls cxt5066_bind_capture_sw_others = {
	.ops = &snd_hda_bind_sw,
	.values = {
		HDA_COMPOSE_AMP_VAL(0x14, 3, 0, HDA_INPUT),
		HDA_COMPOSE_AMP_VAL(0x14, 3, 2, HDA_INPUT),
		0
	},
};

static const struct snd_kcontrol_new cxt5066_mixer_master[] = {
	HDA_CODEC_VOLUME("Master Playback Volume", 0x10, 0x00, HDA_OUTPUT),
	{}
};

static const struct snd_kcontrol_new cxt5066_mixer_master_olpc[] = {
	{
		.iface = SNDRV_CTL_ELEM_IFACE_MIXER,
		.name = "Master Playback Volume",
		.access = SNDRV_CTL_ELEM_ACCESS_READWRITE |
				  SNDRV_CTL_ELEM_ACCESS_TLV_READ |
				  SNDRV_CTL_ELEM_ACCESS_TLV_CALLBACK,
		.subdevice = HDA_SUBDEV_AMP_FLAG,
		.info = snd_hda_mixer_amp_volume_info,
		.get = snd_hda_mixer_amp_volume_get,
		.put = snd_hda_mixer_amp_volume_put,
		.tlv = { .c = snd_hda_mixer_amp_tlv },
		/* offset by 28 volume steps to limit minimum gain to -46dB */
		.private_value =
			HDA_COMPOSE_AMP_VAL_OFS(0x10, 3, 0, HDA_OUTPUT, 28),
	},
	{}
};

static const struct snd_kcontrol_new cxt5066_mixer_olpc_dc[] = {
	{
		.iface = SNDRV_CTL_ELEM_IFACE_MIXER,
		.name = "DC Mode Enable Switch",
		.info = snd_ctl_boolean_mono_info,
		.get = cxt5066_olpc_dc_get,
		.put = cxt5066_olpc_dc_put,
	},
	{
		.iface = SNDRV_CTL_ELEM_IFACE_MIXER,
		.name = "DC Input Bias Enum",
		.info = cxt5066_olpc_dc_bias_enum_info,
		.get = cxt5066_olpc_dc_bias_enum_get,
		.put = cxt5066_olpc_dc_bias_enum_put,
	},
	{}
};

static const struct snd_kcontrol_new cxt5066_mixers[] = {
	{
		.iface = SNDRV_CTL_ELEM_IFACE_MIXER,
		.name = "Master Playback Switch",
		.info = cxt_eapd_info,
		.get = cxt_eapd_get,
		.put = cxt5066_hp_master_sw_put,
		.private_value = 0x1d,
	},

	{
		.iface = SNDRV_CTL_ELEM_IFACE_MIXER,
		.name = "Analog Mic Boost Capture Enum",
		.info = cxt5066_mic_boost_mux_enum_info,
		.get = cxt5066_mic_boost_mux_enum_get,
		.put = cxt5066_mic_boost_mux_enum_put,
	},

	HDA_BIND_VOL("Capture Volume", &cxt5066_bind_capture_vol_others),
	HDA_BIND_SW("Capture Switch", &cxt5066_bind_capture_sw_others),
	{}
};

static const struct snd_kcontrol_new cxt5066_vostro_mixers[] = {
	{
		.iface = SNDRV_CTL_ELEM_IFACE_MIXER,
		.name = "Internal Mic Boost Capture Enum",
		.info = cxt5066_mic_boost_mux_enum_info,
		.get = cxt5066_mic_boost_mux_enum_get,
		.put = cxt5066_mic_boost_mux_enum_put,
		.private_value = 0x23 | 0x100,
	},
	{}
};

static const struct hda_verb cxt5066_init_verbs[] = {
	{0x1a, AC_VERB_SET_PIN_WIDGET_CONTROL, PIN_VREF80}, /* Port B */
	{0x1b, AC_VERB_SET_PIN_WIDGET_CONTROL, PIN_VREF80}, /* Port C */
	{0x1e, AC_VERB_SET_PIN_WIDGET_CONTROL, PIN_IN}, /* Port F */
	{0x1d, AC_VERB_SET_PIN_WIDGET_CONTROL, PIN_IN}, /* Port E */

	/* Speakers  */
	{0x1f, AC_VERB_SET_PIN_WIDGET_CONTROL, PIN_OUT},
	{0x1f, AC_VERB_SET_CONNECT_SEL, 0x00}, /* DAC1 */

	/* HP, Amp  */
	{0x19, AC_VERB_SET_PIN_WIDGET_CONTROL, PIN_HP},
	{0x19, AC_VERB_SET_CONNECT_SEL, 0x00}, /* DAC1 */

	{0x1c, AC_VERB_SET_PIN_WIDGET_CONTROL, PIN_HP},
	{0x1c, AC_VERB_SET_CONNECT_SEL, 0x00}, /* DAC1 */

	/* DAC1 */
	{0x10, AC_VERB_SET_AMP_GAIN_MUTE, AMP_OUT_UNMUTE},

	/* Node 14 connections: 0x17 0x18 0x23 0x24 0x27 */
	{0x14, AC_VERB_SET_AMP_GAIN_MUTE, AMP_IN_UNMUTE(0) | 0x50},
	{0x14, AC_VERB_SET_AMP_GAIN_MUTE, AMP_IN_MUTE(1)},
	{0x14, AC_VERB_SET_AMP_GAIN_MUTE, AMP_IN_UNMUTE(2) | 0x50},
	{0x14, AC_VERB_SET_AMP_GAIN_MUTE, AMP_IN_MUTE(3)},
	{0x14, AC_VERB_SET_AMP_GAIN_MUTE, AMP_IN_MUTE(4)},

	/* no digital microphone support yet */
	{0x23, AC_VERB_SET_PIN_WIDGET_CONTROL, 0},

	/* Audio input selector */
	{0x17, AC_VERB_SET_AMP_GAIN_MUTE, AMP_OUT_UNMUTE | 0x3},

	/* SPDIF route: PCM */
	{0x20, AC_VERB_SET_CONNECT_SEL, 0x0},
	{0x22, AC_VERB_SET_CONNECT_SEL, 0x0},

	{0x20, AC_VERB_SET_PIN_WIDGET_CONTROL, PIN_OUT},
	{0x22, AC_VERB_SET_PIN_WIDGET_CONTROL, PIN_OUT},

	/* EAPD */
	{0x1d, AC_VERB_SET_EAPD_BTLENABLE, 0x2}, /* default on */

	/* not handling these yet */
	{0x19, AC_VERB_SET_UNSOLICITED_ENABLE, 0},
	{0x1a, AC_VERB_SET_UNSOLICITED_ENABLE, 0},
	{0x1b, AC_VERB_SET_UNSOLICITED_ENABLE, 0},
	{0x1c, AC_VERB_SET_UNSOLICITED_ENABLE, 0},
	{0x1d, AC_VERB_SET_UNSOLICITED_ENABLE, 0},
	{0x1e, AC_VERB_SET_UNSOLICITED_ENABLE, 0},
	{0x20, AC_VERB_SET_UNSOLICITED_ENABLE, 0},
	{0x22, AC_VERB_SET_UNSOLICITED_ENABLE, 0},
	{ } /* end */
};

static const struct hda_verb cxt5066_init_verbs_olpc[] = {
	/* Port A: headphones */
	{0x19, AC_VERB_SET_PIN_WIDGET_CONTROL, PIN_HP},
	{0x19, AC_VERB_SET_CONNECT_SEL, 0x00}, /* DAC1 */

	/* Port B: external microphone */
	{0x1a, AC_VERB_SET_PIN_WIDGET_CONTROL, 0},

	/* Port C: internal microphone */
	{0x1b, AC_VERB_SET_PIN_WIDGET_CONTROL, 0},

	/* Port D: unused */
	{0x1c, AC_VERB_SET_PIN_WIDGET_CONTROL, 0},

	/* Port E: unused, but has primary EAPD */
	{0x1d, AC_VERB_SET_PIN_WIDGET_CONTROL, 0},
	{0x1d, AC_VERB_SET_EAPD_BTLENABLE, 0x2}, /* default on */

	/* Port F: external DC input through microphone port */
	{0x1e, AC_VERB_SET_PIN_WIDGET_CONTROL, 0},

	/* Port G: internal speakers */
	{0x1f, AC_VERB_SET_PIN_WIDGET_CONTROL, PIN_OUT},
	{0x1f, AC_VERB_SET_CONNECT_SEL, 0x00}, /* DAC1 */

	/* DAC1 */
	{0x10, AC_VERB_SET_AMP_GAIN_MUTE, AMP_OUT_UNMUTE},

	/* DAC2: unused */
	{0x11, AC_VERB_SET_AMP_GAIN_MUTE, AMP_OUT_MUTE},

	{0x14, AC_VERB_SET_AMP_GAIN_MUTE, AMP_IN_UNMUTE(0) | 0x50},
	{0x14, AC_VERB_SET_AMP_GAIN_MUTE, AMP_IN_MUTE(1)},
	{0x14, AC_VERB_SET_AMP_GAIN_MUTE, AMP_IN_MUTE(2)},
	{0x14, AC_VERB_SET_AMP_GAIN_MUTE, AMP_IN_MUTE(3)},
	{0x15, AC_VERB_SET_AMP_GAIN_MUTE, AMP_IN_MUTE(0)},
	{0x15, AC_VERB_SET_AMP_GAIN_MUTE, AMP_IN_MUTE(1)},
	{0x15, AC_VERB_SET_AMP_GAIN_MUTE, AMP_IN_MUTE(2)},
	{0x15, AC_VERB_SET_AMP_GAIN_MUTE, AMP_IN_MUTE(3)},
	{0x16, AC_VERB_SET_AMP_GAIN_MUTE, AMP_IN_MUTE(0)},
	{0x16, AC_VERB_SET_AMP_GAIN_MUTE, AMP_IN_MUTE(1)},
	{0x16, AC_VERB_SET_AMP_GAIN_MUTE, AMP_IN_MUTE(2)},
	{0x16, AC_VERB_SET_AMP_GAIN_MUTE, AMP_IN_MUTE(3)},

	/* Disable digital microphone port */
	{0x23, AC_VERB_SET_PIN_WIDGET_CONTROL, 0},

	/* Audio input selectors */
	{0x17, AC_VERB_SET_AMP_GAIN_MUTE, AMP_OUT_UNMUTE | 0x3},
	{0x18, AC_VERB_SET_AMP_GAIN_MUTE, AMP_OUT_MUTE },

	/* Disable SPDIF */
	{0x20, AC_VERB_SET_PIN_WIDGET_CONTROL, 0},
	{0x22, AC_VERB_SET_PIN_WIDGET_CONTROL, 0},

	/* enable unsolicited events for Port A and B */
	{0x19, AC_VERB_SET_UNSOLICITED_ENABLE, AC_USRSP_EN | CONEXANT_HP_EVENT},
	{0x1a, AC_VERB_SET_UNSOLICITED_ENABLE, AC_USRSP_EN | CONEXANT_MIC_EVENT},
	{ } /* end */
};

static const struct hda_verb cxt5066_init_verbs_vostro[] = {
	/* Port A: headphones */
	{0x19, AC_VERB_SET_PIN_WIDGET_CONTROL, 0},
	{0x19, AC_VERB_SET_CONNECT_SEL, 0x00}, /* DAC1 */

	/* Port B: external microphone */
	{0x1a, AC_VERB_SET_PIN_WIDGET_CONTROL, 0},

	/* Port C: unused */
	{0x1b, AC_VERB_SET_PIN_WIDGET_CONTROL, 0},

	/* Port D: unused */
	{0x1c, AC_VERB_SET_PIN_WIDGET_CONTROL, 0},

	/* Port E: unused, but has primary EAPD */
	{0x1d, AC_VERB_SET_PIN_WIDGET_CONTROL, 0},
	{0x1d, AC_VERB_SET_EAPD_BTLENABLE, 0x2}, /* default on */

	/* Port F: unused */
	{0x1e, AC_VERB_SET_PIN_WIDGET_CONTROL, 0},

	/* Port G: internal speakers */
	{0x1f, AC_VERB_SET_PIN_WIDGET_CONTROL, PIN_OUT},
	{0x1f, AC_VERB_SET_CONNECT_SEL, 0x00}, /* DAC1 */

	/* DAC1 */
	{0x10, AC_VERB_SET_AMP_GAIN_MUTE, AMP_OUT_UNMUTE},

	/* DAC2: unused */
	{0x11, AC_VERB_SET_AMP_GAIN_MUTE, AMP_OUT_MUTE},

	{0x14, AC_VERB_SET_AMP_GAIN_MUTE, AMP_IN_MUTE(0)},
	{0x14, AC_VERB_SET_AMP_GAIN_MUTE, AMP_IN_MUTE(1)},
	{0x14, AC_VERB_SET_AMP_GAIN_MUTE, AMP_IN_MUTE(2)},
	{0x14, AC_VERB_SET_AMP_GAIN_MUTE, AMP_IN_MUTE(3)},
	{0x15, AC_VERB_SET_AMP_GAIN_MUTE, AMP_IN_MUTE(0)},
	{0x15, AC_VERB_SET_AMP_GAIN_MUTE, AMP_IN_MUTE(1)},
	{0x15, AC_VERB_SET_AMP_GAIN_MUTE, AMP_IN_MUTE(2)},
	{0x15, AC_VERB_SET_AMP_GAIN_MUTE, AMP_IN_MUTE(3)},
	{0x16, AC_VERB_SET_AMP_GAIN_MUTE, AMP_IN_MUTE(0)},
	{0x16, AC_VERB_SET_AMP_GAIN_MUTE, AMP_IN_MUTE(1)},
	{0x16, AC_VERB_SET_AMP_GAIN_MUTE, AMP_IN_MUTE(2)},
	{0x16, AC_VERB_SET_AMP_GAIN_MUTE, AMP_IN_MUTE(3)},

	/* Digital microphone port */
	{0x23, AC_VERB_SET_PIN_WIDGET_CONTROL, PIN_IN},

	/* Audio input selectors */
	{0x17, AC_VERB_SET_AMP_GAIN_MUTE, AMP_OUT_UNMUTE | 0x3},
	{0x18, AC_VERB_SET_AMP_GAIN_MUTE, AMP_OUT_MUTE },

	/* Disable SPDIF */
	{0x20, AC_VERB_SET_PIN_WIDGET_CONTROL, 0},
	{0x22, AC_VERB_SET_PIN_WIDGET_CONTROL, 0},

	/* enable unsolicited events for Port A and B */
	{0x19, AC_VERB_SET_UNSOLICITED_ENABLE, AC_USRSP_EN | CONEXANT_HP_EVENT},
	{0x1a, AC_VERB_SET_UNSOLICITED_ENABLE, AC_USRSP_EN | CONEXANT_MIC_EVENT},
	{ } /* end */
};

static const struct hda_verb cxt5066_init_verbs_ideapad[] = {
	{0x1a, AC_VERB_SET_PIN_WIDGET_CONTROL, PIN_VREF80}, /* Port B */
	{0x1b, AC_VERB_SET_PIN_WIDGET_CONTROL, PIN_VREF80}, /* Port C */
	{0x1e, AC_VERB_SET_PIN_WIDGET_CONTROL, PIN_IN}, /* Port F */
	{0x1d, AC_VERB_SET_PIN_WIDGET_CONTROL, PIN_IN}, /* Port E */

	/* Speakers  */
	{0x1f, AC_VERB_SET_PIN_WIDGET_CONTROL, PIN_OUT},
	{0x1f, AC_VERB_SET_CONNECT_SEL, 0x00}, /* DAC1 */

	/* HP, Amp  */
	{0x19, AC_VERB_SET_PIN_WIDGET_CONTROL, PIN_HP},
	{0x19, AC_VERB_SET_CONNECT_SEL, 0x00}, /* DAC1 */

	{0x1c, AC_VERB_SET_PIN_WIDGET_CONTROL, PIN_HP},
	{0x1c, AC_VERB_SET_CONNECT_SEL, 0x00}, /* DAC1 */

	/* DAC1 */
	{0x10, AC_VERB_SET_AMP_GAIN_MUTE, AMP_OUT_UNMUTE},

	/* Node 14 connections: 0x17 0x18 0x23 0x24 0x27 */
	{0x14, AC_VERB_SET_AMP_GAIN_MUTE, AMP_IN_UNMUTE(0) | 0x50},
	{0x14, AC_VERB_SET_AMP_GAIN_MUTE, AMP_IN_MUTE(1)},
	{0x14, AC_VERB_SET_AMP_GAIN_MUTE, AMP_IN_UNMUTE(2) | 0x50},
	{0x14, AC_VERB_SET_AMP_GAIN_MUTE, AMP_IN_MUTE(3)},
	{0x14, AC_VERB_SET_AMP_GAIN_MUTE, AMP_IN_MUTE(4)},
	{0x14, AC_VERB_SET_CONNECT_SEL, 2},	/* default to internal mic */

	/* Audio input selector */
	{0x17, AC_VERB_SET_AMP_GAIN_MUTE, AMP_OUT_UNMUTE | 0x2},
	{0x17, AC_VERB_SET_CONNECT_SEL, 1},	/* route ext mic */

	/* SPDIF route: PCM */
	{0x20, AC_VERB_SET_CONNECT_SEL, 0x0},
	{0x22, AC_VERB_SET_CONNECT_SEL, 0x0},

	{0x20, AC_VERB_SET_PIN_WIDGET_CONTROL, PIN_OUT},
	{0x22, AC_VERB_SET_PIN_WIDGET_CONTROL, PIN_OUT},

	/* internal microphone */
	{0x23, AC_VERB_SET_PIN_WIDGET_CONTROL, PIN_IN}, /* enable internal mic */

	/* EAPD */
	{0x1d, AC_VERB_SET_EAPD_BTLENABLE, 0x2}, /* default on */

	{0x19, AC_VERB_SET_UNSOLICITED_ENABLE, AC_USRSP_EN | CONEXANT_HP_EVENT},
	{0x1b, AC_VERB_SET_UNSOLICITED_ENABLE, AC_USRSP_EN | CONEXANT_MIC_EVENT},
	{ } /* end */
};

static const struct hda_verb cxt5066_init_verbs_thinkpad[] = {
	{0x1e, AC_VERB_SET_PIN_WIDGET_CONTROL, PIN_IN}, /* Port F */
	{0x1d, AC_VERB_SET_PIN_WIDGET_CONTROL, PIN_IN}, /* Port E */

	/* Port G: internal speakers  */
	{0x1f, AC_VERB_SET_PIN_WIDGET_CONTROL, PIN_OUT},
	{0x1f, AC_VERB_SET_CONNECT_SEL, 0x00}, /* DAC1 */

	/* Port A: HP, Amp  */
	{0x19, AC_VERB_SET_PIN_WIDGET_CONTROL, 0},
	{0x19, AC_VERB_SET_CONNECT_SEL, 0x00}, /* DAC1 */

	/* Port B: Mic Dock */
	{0x1a, AC_VERB_SET_PIN_WIDGET_CONTROL, 0},

	/* Port C: Mic */
	{0x1b, AC_VERB_SET_PIN_WIDGET_CONTROL, 0},

	/* Port D: HP Dock, Amp */
	{0x1c, AC_VERB_SET_PIN_WIDGET_CONTROL, 0},
	{0x1c, AC_VERB_SET_CONNECT_SEL, 0x00}, /* DAC1 */

	/* DAC1 */
	{0x10, AC_VERB_SET_AMP_GAIN_MUTE, AMP_OUT_UNMUTE},

	/* Node 14 connections: 0x17 0x18 0x23 0x24 0x27 */
	{0x14, AC_VERB_SET_AMP_GAIN_MUTE, AMP_IN_UNMUTE(0) | 0x50},
	{0x14, AC_VERB_SET_AMP_GAIN_MUTE, AMP_IN_MUTE(1)},
	{0x14, AC_VERB_SET_AMP_GAIN_MUTE, AMP_IN_UNMUTE(2) | 0x50},
	{0x14, AC_VERB_SET_AMP_GAIN_MUTE, AMP_IN_MUTE(3)},
	{0x14, AC_VERB_SET_AMP_GAIN_MUTE, AMP_IN_MUTE(4)},
	{0x14, AC_VERB_SET_CONNECT_SEL, 2},	/* default to internal mic */

	/* Audio input selector */
	{0x17, AC_VERB_SET_AMP_GAIN_MUTE, AMP_OUT_UNMUTE | 0x2},
	{0x17, AC_VERB_SET_CONNECT_SEL, 1},	/* route ext mic */

	/* SPDIF route: PCM */
	{0x20, AC_VERB_SET_CONNECT_SEL, 0x0},
	{0x22, AC_VERB_SET_CONNECT_SEL, 0x0},

	{0x20, AC_VERB_SET_PIN_WIDGET_CONTROL, PIN_OUT},
	{0x22, AC_VERB_SET_PIN_WIDGET_CONTROL, PIN_OUT},

	/* internal microphone */
	{0x23, AC_VERB_SET_PIN_WIDGET_CONTROL, PIN_IN}, /* enable internal mic */

	/* EAPD */
	{0x1d, AC_VERB_SET_EAPD_BTLENABLE, 0x2}, /* default on */

	/* enable unsolicited events for Port A, B, C and D */
	{0x19, AC_VERB_SET_UNSOLICITED_ENABLE, AC_USRSP_EN | CONEXANT_HP_EVENT},
	{0x1c, AC_VERB_SET_UNSOLICITED_ENABLE, AC_USRSP_EN | CONEXANT_HP_EVENT},
	{0x1a, AC_VERB_SET_UNSOLICITED_ENABLE, AC_USRSP_EN | CONEXANT_MIC_EVENT},
	{0x1b, AC_VERB_SET_UNSOLICITED_ENABLE, AC_USRSP_EN | CONEXANT_MIC_EVENT},
	{ } /* end */
};

static const struct hda_verb cxt5066_init_verbs_portd_lo[] = {
	{0x1c, AC_VERB_SET_PIN_WIDGET_CONTROL, PIN_OUT},
	{ } /* end */
};


static const struct hda_verb cxt5066_init_verbs_hp_laptop[] = {
	{0x14, AC_VERB_SET_CONNECT_SEL, 0x0},
	{0x19, AC_VERB_SET_UNSOLICITED_ENABLE, AC_USRSP_EN | CONEXANT_HP_EVENT},
	{0x1b, AC_VERB_SET_UNSOLICITED_ENABLE, AC_USRSP_EN | CONEXANT_MIC_EVENT},
	{ } /* end */
};

/* initialize jack-sensing, too */
static int cxt5066_init(struct hda_codec *codec)
{
	snd_printdd("CXT5066: init\n");
	conexant_init(codec);
	if (codec->patch_ops.unsol_event) {
		cxt5066_hp_automute(codec);
		cxt5066_automic(codec);
	}
	cxt5066_set_mic_boost(codec);
	return 0;
}

static int cxt5066_olpc_init(struct hda_codec *codec)
{
	struct conexant_spec *spec = codec->spec;
	snd_printdd("CXT5066: init\n");
	conexant_init(codec);
	cxt5066_hp_automute(codec);
	if (!spec->dc_enable) {
		cxt5066_set_mic_boost(codec);
		cxt5066_olpc_automic(codec);
	} else {
		cxt5066_enable_dc(codec);
	}
	return 0;
}

enum {
	CXT5066_LAPTOP,		/* Laptops w/ EAPD support */
	CXT5066_DELL_LAPTOP,	/* Dell Laptop */
	CXT5066_OLPC_XO_1_5,	/* OLPC XO 1.5 */
	CXT5066_DELL_VOSTRO,	/* Dell Vostro 1015i */
	CXT5066_IDEAPAD,	/* Lenovo IdeaPad U150 */
	CXT5066_THINKPAD,	/* Lenovo ThinkPad T410s, others? */
	CXT5066_ASUS,		/* Asus K52JU, Lenovo G560 - Int mic at 0x1a and Ext mic at 0x1b */
	CXT5066_HP_LAPTOP,      /* HP Laptop */
	CXT5066_AUTO,		/* BIOS auto-parser */
	CXT5066_MODELS
};

static const char * const cxt5066_models[CXT5066_MODELS] = {
	[CXT5066_LAPTOP]	= "laptop",
	[CXT5066_DELL_LAPTOP]	= "dell-laptop",
	[CXT5066_OLPC_XO_1_5]	= "olpc-xo-1_5",
	[CXT5066_DELL_VOSTRO]	= "dell-vostro",
	[CXT5066_IDEAPAD]	= "ideapad",
	[CXT5066_THINKPAD]	= "thinkpad",
	[CXT5066_ASUS]		= "asus",
	[CXT5066_HP_LAPTOP]	= "hp-laptop",
	[CXT5066_AUTO]		= "auto",
};

static const struct snd_pci_quirk cxt5066_cfg_tbl[] = {
	SND_PCI_QUIRK_MASK(0x1025, 0xff00, 0x0400, "Acer", CXT5066_IDEAPAD),
	SND_PCI_QUIRK(0x1028, 0x02d8, "Dell Vostro", CXT5066_DELL_VOSTRO),
	SND_PCI_QUIRK(0x1028, 0x02f5, "Dell Vostro 320", CXT5066_IDEAPAD),
	SND_PCI_QUIRK(0x1028, 0x0401, "Dell Vostro 1014", CXT5066_DELL_VOSTRO),
	SND_PCI_QUIRK(0x1028, 0x0408, "Dell Inspiron One 19T", CXT5066_IDEAPAD),
	SND_PCI_QUIRK(0x1028, 0x050f, "Dell Inspiron", CXT5066_IDEAPAD),
	SND_PCI_QUIRK(0x1028, 0x0510, "Dell Vostro", CXT5066_IDEAPAD),
	SND_PCI_QUIRK(0x103c, 0x360b, "HP G60", CXT5066_HP_LAPTOP),
	SND_PCI_QUIRK(0x1043, 0x13f3, "Asus A52J", CXT5066_ASUS),
	SND_PCI_QUIRK(0x1043, 0x1643, "Asus K52JU", CXT5066_ASUS),
	SND_PCI_QUIRK(0x1043, 0x1993, "Asus U50F", CXT5066_ASUS),
	SND_PCI_QUIRK(0x1179, 0xff1e, "Toshiba Satellite C650D", CXT5066_IDEAPAD),
	SND_PCI_QUIRK(0x1179, 0xff50, "Toshiba Satellite P500-PSPGSC-01800T", CXT5066_OLPC_XO_1_5),
	SND_PCI_QUIRK(0x14f1, 0x0101, "Conexant Reference board",
		      CXT5066_LAPTOP),
	SND_PCI_QUIRK(0x152d, 0x0833, "OLPC XO-1.5", CXT5066_OLPC_XO_1_5),
	SND_PCI_QUIRK(0x17aa, 0x20f2, "Lenovo T400s", CXT5066_THINKPAD),
	SND_PCI_QUIRK(0x17aa, 0x21c5, "Thinkpad Edge 13", CXT5066_THINKPAD),
	SND_PCI_QUIRK(0x17aa, 0x21c6, "Thinkpad Edge 13", CXT5066_ASUS),
	SND_PCI_QUIRK(0x17aa, 0x3a0d, "Lenovo U350", CXT5066_ASUS),
	SND_PCI_QUIRK(0x17aa, 0x38af, "Lenovo G560", CXT5066_ASUS),
	{}
};

static int patch_cxt5066(struct hda_codec *codec)
{
	struct conexant_spec *spec;
	int board_config;

	board_config = snd_hda_check_board_config(codec, CXT5066_MODELS,
						  cxt5066_models, cxt5066_cfg_tbl);
	if (board_config < 0)
		board_config = CXT5066_AUTO; /* model=auto as default */
	if (board_config == CXT5066_AUTO)
		return patch_conexant_auto(codec);

	spec = kzalloc(sizeof(*spec), GFP_KERNEL);
	if (!spec)
		return -ENOMEM;
	codec->spec = spec;

	codec->patch_ops = conexant_patch_ops;
	codec->patch_ops.init = conexant_init;

	spec->dell_automute = 0;
	spec->multiout.max_channels = 2;
	spec->multiout.num_dacs = ARRAY_SIZE(cxt5066_dac_nids);
	spec->multiout.dac_nids = cxt5066_dac_nids;
	conexant_check_dig_outs(codec, cxt5066_digout_pin_nids,
	    ARRAY_SIZE(cxt5066_digout_pin_nids));
	spec->num_adc_nids = 1;
	spec->adc_nids = cxt5066_adc_nids;
	spec->capsrc_nids = cxt5066_capsrc_nids;
	spec->input_mux = &cxt5066_capture_source;

	spec->port_d_mode = PIN_HP;

	spec->num_init_verbs = 1;
	spec->init_verbs[0] = cxt5066_init_verbs;
	spec->num_channel_mode = ARRAY_SIZE(cxt5066_modes);
	spec->channel_mode = cxt5066_modes;
	spec->cur_adc = 0;
	spec->cur_adc_idx = 0;

	set_beep_amp(spec, 0x13, 0, HDA_OUTPUT);

	switch (board_config) {
	default:
	case CXT5066_LAPTOP:
		spec->mixers[spec->num_mixers++] = cxt5066_mixer_master;
		spec->mixers[spec->num_mixers++] = cxt5066_mixers;
		break;
	case CXT5066_DELL_LAPTOP:
		spec->mixers[spec->num_mixers++] = cxt5066_mixer_master;
		spec->mixers[spec->num_mixers++] = cxt5066_mixers;

		spec->port_d_mode = PIN_OUT;
		spec->init_verbs[spec->num_init_verbs] = cxt5066_init_verbs_portd_lo;
		spec->num_init_verbs++;
		spec->dell_automute = 1;
		break;
	case CXT5066_ASUS:
	case CXT5066_HP_LAPTOP:
		codec->patch_ops.init = cxt5066_init;
		codec->patch_ops.unsol_event = cxt5066_unsol_event;
		spec->init_verbs[spec->num_init_verbs] =
			cxt5066_init_verbs_hp_laptop;
		spec->num_init_verbs++;
		spec->hp_laptop = board_config == CXT5066_HP_LAPTOP;
		spec->asus = board_config == CXT5066_ASUS;
		spec->mixers[spec->num_mixers++] = cxt5066_mixer_master;
		spec->mixers[spec->num_mixers++] = cxt5066_mixers;
		/* no S/PDIF out */
		if (board_config == CXT5066_HP_LAPTOP)
			spec->multiout.dig_out_nid = 0;
		/* input source automatically selected */
		spec->input_mux = NULL;
		spec->port_d_mode = 0;
		spec->mic_boost = 3; /* default 30dB gain */
		break;

	case CXT5066_OLPC_XO_1_5:
		codec->patch_ops.init = cxt5066_olpc_init;
		codec->patch_ops.unsol_event = cxt5066_olpc_unsol_event;
		spec->init_verbs[0] = cxt5066_init_verbs_olpc;
		spec->mixers[spec->num_mixers++] = cxt5066_mixer_master_olpc;
		spec->mixers[spec->num_mixers++] = cxt5066_mixer_olpc_dc;
		spec->mixers[spec->num_mixers++] = cxt5066_mixers;
		spec->port_d_mode = 0;
		spec->mic_boost = 3; /* default 30dB gain */

		/* no S/PDIF out */
		spec->multiout.dig_out_nid = 0;

		/* input source automatically selected */
		spec->input_mux = NULL;

		/* our capture hooks which allow us to turn on the microphone LED
		 * at the right time */
		spec->capture_prepare = cxt5066_olpc_capture_prepare;
		spec->capture_cleanup = cxt5066_olpc_capture_cleanup;
		break;
	case CXT5066_DELL_VOSTRO:
		codec->patch_ops.init = cxt5066_init;
		codec->patch_ops.unsol_event = cxt5066_unsol_event;
		spec->init_verbs[0] = cxt5066_init_verbs_vostro;
		spec->mixers[spec->num_mixers++] = cxt5066_mixer_master_olpc;
		spec->mixers[spec->num_mixers++] = cxt5066_mixers;
		spec->mixers[spec->num_mixers++] = cxt5066_vostro_mixers;
		spec->port_d_mode = 0;
		spec->dell_vostro = 1;
		spec->mic_boost = 3; /* default 30dB gain */

		/* no S/PDIF out */
		spec->multiout.dig_out_nid = 0;

		/* input source automatically selected */
		spec->input_mux = NULL;
		break;
	case CXT5066_IDEAPAD:
		codec->patch_ops.init = cxt5066_init;
		codec->patch_ops.unsol_event = cxt5066_unsol_event;
		spec->mixers[spec->num_mixers++] = cxt5066_mixer_master;
		spec->mixers[spec->num_mixers++] = cxt5066_mixers;
		spec->init_verbs[0] = cxt5066_init_verbs_ideapad;
		spec->port_d_mode = 0;
		spec->ideapad = 1;
		spec->mic_boost = 2;	/* default 20dB gain */

		/* no S/PDIF out */
		spec->multiout.dig_out_nid = 0;

		/* input source automatically selected */
		spec->input_mux = NULL;
		break;
	case CXT5066_THINKPAD:
		codec->patch_ops.init = cxt5066_init;
		codec->patch_ops.unsol_event = cxt5066_unsol_event;
		spec->mixers[spec->num_mixers++] = cxt5066_mixer_master;
		spec->mixers[spec->num_mixers++] = cxt5066_mixers;
		spec->init_verbs[0] = cxt5066_init_verbs_thinkpad;
		spec->thinkpad = 1;
		spec->port_d_mode = PIN_OUT;
		spec->mic_boost = 2;	/* default 20dB gain */

		/* no S/PDIF out */
		spec->multiout.dig_out_nid = 0;

		/* input source automatically selected */
		spec->input_mux = NULL;
		break;
	}

	if (spec->beep_amp)
		snd_hda_attach_beep_device(codec, get_amp_nid_(spec->beep_amp));

	return 0;
}

#endif /* ENABLE_CXT_STATIC_QUIRKS */


/*
 * Automatic parser for CX20641 & co
 */

#ifdef CONFIG_SND_HDA_INPUT_BEEP
static void cx_auto_parse_beep(struct hda_codec *codec)
{
	struct conexant_spec *spec = codec->spec;
	hda_nid_t nid, end_nid;

	end_nid = codec->start_nid + codec->num_nodes;
	for (nid = codec->start_nid; nid < end_nid; nid++)
		if (get_wcaps_type(get_wcaps(codec, nid)) == AC_WID_BEEP) {
			set_beep_amp(spec, nid, 0, HDA_OUTPUT);
			break;
		}
}
#else
#define cx_auto_parse_beep(codec)
#endif

/* parse EAPDs */
static void cx_auto_parse_eapd(struct hda_codec *codec)
{
	struct conexant_spec *spec = codec->spec;
	hda_nid_t nid, end_nid;

	end_nid = codec->start_nid + codec->num_nodes;
	for (nid = codec->start_nid; nid < end_nid; nid++) {
		if (get_wcaps_type(get_wcaps(codec, nid)) != AC_WID_PIN)
			continue;
		if (!(snd_hda_query_pin_caps(codec, nid) & AC_PINCAP_EAPD))
			continue;
		spec->eapds[spec->num_eapds++] = nid;
		if (spec->num_eapds >= ARRAY_SIZE(spec->eapds))
			break;
	}

	/* NOTE: below is a wild guess; if we have more than two EAPDs,
	 * it's a new chip, where EAPDs are supposed to be associated to
	 * pins, and we can control EAPD per pin.
	 * OTOH, if only one or two EAPDs are found, it's an old chip,
	 * thus it might control over all pins.
	 */
	if (spec->num_eapds > 2)
		spec->dynamic_eapd = 1;
}

static void cx_auto_turn_eapd(struct hda_codec *codec, int num_pins,
			      hda_nid_t *pins, bool on)
{
	int i;
	for (i = 0; i < num_pins; i++) {
		if (snd_hda_query_pin_caps(codec, pins[i]) & AC_PINCAP_EAPD)
			snd_hda_codec_write(codec, pins[i], 0,
					    AC_VERB_SET_EAPD_BTLENABLE,
					    on ? 0x02 : 0);
	}
}

/* turn on/off EAPD according to Master switch */
static void cx_auto_vmaster_hook(void *private_data, int enabled)
{
	struct hda_codec *codec = private_data;
	struct conexant_spec *spec = codec->spec;

	cx_auto_turn_eapd(codec, spec->num_eapds, spec->eapds, enabled);
}

static int cx_auto_build_controls(struct hda_codec *codec)
{
	int err;

	err = snd_hda_gen_build_controls(codec);
	if (err < 0)
		return err;

	err = add_beep_ctls(codec);
	if (err < 0)
		return err;

	return 0;
}

static int cx_auto_init(struct hda_codec *codec)
{
	struct conexant_spec *spec = codec->spec;
	snd_hda_gen_init(codec);
	if (!spec->dynamic_eapd)
		cx_auto_turn_eapd(codec, spec->num_eapds, spec->eapds, true);

	snd_hda_apply_fixup(codec, HDA_FIXUP_ACT_INIT);

	return 0;
}

static void cx_auto_free(struct hda_codec *codec)
{
	snd_hda_apply_fixup(codec, HDA_FIXUP_ACT_FREE);
	snd_hda_gen_free(codec);
}

static const struct hda_codec_ops cx_auto_patch_ops = {
	.build_controls = cx_auto_build_controls,
	.build_pcms = snd_hda_gen_build_pcms,
	.init = cx_auto_init,
	.free = cx_auto_free,
	.unsol_event = snd_hda_jack_unsol_event,
#ifdef CONFIG_PM
	.check_power_status = snd_hda_gen_check_power_status,
#endif
};

/*
 * pin fix-up
 */
enum {
	CXT_PINCFG_LENOVO_X200,
	CXT_PINCFG_LENOVO_TP410,
	CXT_PINCFG_LEMOTE_A1004,
	CXT_PINCFG_LEMOTE_A1205,
	CXT_FIXUP_STEREO_DMIC,
	CXT_FIXUP_INC_MIC_BOOST,
	CXT_FIXUP_HEADPHONE_MIC_PIN,
	CXT_FIXUP_HEADPHONE_MIC,
	CXT_FIXUP_GPIO1,
<<<<<<< HEAD
=======
	CXT_FIXUP_THINKPAD_ACPI,
>>>>>>> 9fee8240
};

#if IS_ENABLED(CONFIG_THINKPAD_ACPI)

#include <linux/thinkpad_acpi.h>

static int (*led_set_func)(int, bool);

static void update_tpacpi_mute_led(void *private_data, int enabled)
{
	struct hda_codec *codec = private_data;
	struct conexant_spec *spec = codec->spec;

	if (spec->dynamic_eapd)
		cx_auto_vmaster_hook(private_data, enabled);

	if (led_set_func)
		led_set_func(TPACPI_LED_MUTE, !enabled);
}

static void update_tpacpi_micmute_led(struct hda_codec *codec,
				      struct snd_ctl_elem_value *ucontrol)
{
	if (!ucontrol || !led_set_func)
		return;
	if (strcmp("Capture Switch", ucontrol->id.name) == 0 && ucontrol->id.index == 0) {
		/* TODO: How do I verify if it's a mono or stereo here? */
		bool val = ucontrol->value.integer.value[0] || ucontrol->value.integer.value[1];
		led_set_func(TPACPI_LED_MICMUTE, !val);
	}
}

static void cxt_fixup_thinkpad_acpi(struct hda_codec *codec,
				  const struct hda_fixup *fix, int action)
{
	struct conexant_spec *spec = codec->spec;

	bool removefunc = false;

	if (action == HDA_FIXUP_ACT_PROBE) {
		if (!led_set_func)
			led_set_func = symbol_request(tpacpi_led_set);
		if (!led_set_func) {
			snd_printk(KERN_WARNING "Failed to find thinkpad-acpi symbol tpacpi_led_set\n");
			return;
		}

		removefunc = true;
		if (led_set_func(TPACPI_LED_MUTE, false) >= 0) {
			spec->gen.vmaster_mute.hook = update_tpacpi_mute_led;
			removefunc = false;
		}
		if (led_set_func(TPACPI_LED_MICMUTE, false) >= 0) {
			if (spec->gen.num_adc_nids > 1)
				snd_printdd("Skipping micmute LED control due to several ADCs");
			else {
				spec->gen.cap_sync_hook = update_tpacpi_micmute_led;
				removefunc = false;
			}
		}
	}

	if (led_set_func && (action == HDA_FIXUP_ACT_FREE || removefunc)) {
		symbol_put(tpacpi_led_set);
		led_set_func = NULL;
	}
}

#else

static void cxt_fixup_thinkpad_acpi(struct hda_codec *codec,
				  const struct hda_fixup *fix, int action)
{
}

#endif

static void cxt_fixup_stereo_dmic(struct hda_codec *codec,
				  const struct hda_fixup *fix, int action)
{
	struct conexant_spec *spec = codec->spec;
	spec->gen.inv_dmic_split = 1;
}

static void cxt5066_increase_mic_boost(struct hda_codec *codec,
				   const struct hda_fixup *fix, int action)
{
	if (action != HDA_FIXUP_ACT_PRE_PROBE)
		return;

	snd_hda_override_amp_caps(codec, 0x17, HDA_OUTPUT,
				  (0x3 << AC_AMPCAP_OFFSET_SHIFT) |
				  (0x4 << AC_AMPCAP_NUM_STEPS_SHIFT) |
				  (0x27 << AC_AMPCAP_STEP_SIZE_SHIFT) |
				  (0 << AC_AMPCAP_MUTE_SHIFT));
}

static void cxt_update_headset_mode(struct hda_codec *codec)
{
	/* The verbs used in this function were tested on a Conexant CX20751/2 codec. */
	int i;
	bool mic_mode = false;
	struct conexant_spec *spec = codec->spec;
	struct auto_pin_cfg *cfg = &spec->gen.autocfg;

	hda_nid_t mux_pin = spec->gen.imux_pins[spec->gen.cur_mux[0]];

	for (i = 0; i < cfg->num_inputs; i++)
		if (cfg->inputs[i].pin == mux_pin) {
			mic_mode = !!cfg->inputs[i].is_headphone_mic;
			break;
		}

	if (mic_mode) {
		snd_hda_codec_write_cache(codec, 0x1c, 0, 0x410, 0x7c); /* enable merged mode for analog int-mic */
		spec->gen.hp_jack_present = false;
	} else {
		snd_hda_codec_write_cache(codec, 0x1c, 0, 0x410, 0x54); /* disable merged mode for analog int-mic */
		spec->gen.hp_jack_present = snd_hda_jack_detect(codec, spec->gen.autocfg.hp_pins[0]);
	}

	snd_hda_gen_update_outputs(codec);
}

static void cxt_update_headset_mode_hook(struct hda_codec *codec,
			     struct snd_ctl_elem_value *ucontrol)
{
	cxt_update_headset_mode(codec);
}

static void cxt_fixup_headphone_mic(struct hda_codec *codec,
				    const struct hda_fixup *fix, int action)
{
	struct conexant_spec *spec = codec->spec;

	switch (action) {
	case HDA_FIXUP_ACT_PRE_PROBE:
		spec->parse_flags |= HDA_PINCFG_HEADPHONE_MIC;
		break;
	case HDA_FIXUP_ACT_PROBE:
		spec->gen.cap_sync_hook = cxt_update_headset_mode_hook;
		spec->gen.automute_hook = cxt_update_headset_mode;
		break;
	case HDA_FIXUP_ACT_INIT:
		cxt_update_headset_mode(codec);
		break;
	}
}


/* ThinkPad X200 & co with cxt5051 */
static const struct hda_pintbl cxt_pincfg_lenovo_x200[] = {
	{ 0x16, 0x042140ff }, /* HP (seq# overridden) */
	{ 0x17, 0x21a11000 }, /* dock-mic */
	{ 0x19, 0x2121103f }, /* dock-HP */
	{ 0x1c, 0x21440100 }, /* dock SPDIF out */
	{}
};

/* ThinkPad 410/420/510/520, X201 & co with cxt5066 */
static const struct hda_pintbl cxt_pincfg_lenovo_tp410[] = {
	{ 0x19, 0x042110ff }, /* HP (seq# overridden) */
	{ 0x1a, 0x21a190f0 }, /* dock-mic */
	{ 0x1c, 0x212140ff }, /* dock-HP */
	{}
};

/* Lemote A1004/A1205 with cxt5066 */
static const struct hda_pintbl cxt_pincfg_lemote[] = {
	{ 0x1a, 0x90a10020 }, /* Internal mic */
	{ 0x1b, 0x03a11020 }, /* External mic */
	{ 0x1d, 0x400101f0 }, /* Not used */
	{ 0x1e, 0x40a701f0 }, /* Not used */
	{ 0x20, 0x404501f0 }, /* Not used */
	{ 0x22, 0x404401f0 }, /* Not used */
	{ 0x23, 0x40a701f0 }, /* Not used */
	{}
};

static const struct hda_fixup cxt_fixups[] = {
	[CXT_PINCFG_LENOVO_X200] = {
		.type = HDA_FIXUP_PINS,
		.v.pins = cxt_pincfg_lenovo_x200,
	},
	[CXT_PINCFG_LENOVO_TP410] = {
		.type = HDA_FIXUP_PINS,
		.v.pins = cxt_pincfg_lenovo_tp410,
		.chained = true,
		.chain_id = CXT_FIXUP_THINKPAD_ACPI,
	},
	[CXT_PINCFG_LEMOTE_A1004] = {
		.type = HDA_FIXUP_PINS,
		.chained = true,
		.chain_id = CXT_FIXUP_INC_MIC_BOOST,
		.v.pins = cxt_pincfg_lemote,
	},
	[CXT_PINCFG_LEMOTE_A1205] = {
		.type = HDA_FIXUP_PINS,
		.v.pins = cxt_pincfg_lemote,
	},
	[CXT_FIXUP_STEREO_DMIC] = {
		.type = HDA_FIXUP_FUNC,
		.v.func = cxt_fixup_stereo_dmic,
	},
	[CXT_FIXUP_INC_MIC_BOOST] = {
		.type = HDA_FIXUP_FUNC,
		.v.func = cxt5066_increase_mic_boost,
	},
	[CXT_FIXUP_HEADPHONE_MIC_PIN] = {
		.type = HDA_FIXUP_PINS,
		.chained = true,
		.chain_id = CXT_FIXUP_HEADPHONE_MIC,
		.v.pins = (const struct hda_pintbl[]) {
			{ 0x18, 0x03a1913d }, /* use as headphone mic, without its own jack detect */
			{ }
		}
	},
	[CXT_FIXUP_HEADPHONE_MIC] = {
		.type = HDA_FIXUP_FUNC,
		.v.func = cxt_fixup_headphone_mic,
	},
	[CXT_FIXUP_GPIO1] = {
		.type = HDA_FIXUP_VERBS,
		.v.verbs = (const struct hda_verb[]) {
			{ 0x01, AC_VERB_SET_GPIO_MASK, 0x01 },
			{ 0x01, AC_VERB_SET_GPIO_DIRECTION, 0x01 },
			{ 0x01, AC_VERB_SET_GPIO_DATA, 0x01 },
			{ }
		},
	},
<<<<<<< HEAD
=======
	[CXT_FIXUP_THINKPAD_ACPI] = {
		.type = HDA_FIXUP_FUNC,
		.v.func = cxt_fixup_thinkpad_acpi,
	},
>>>>>>> 9fee8240
};

static const struct snd_pci_quirk cxt5051_fixups[] = {
	SND_PCI_QUIRK(0x17aa, 0x20f2, "Lenovo X200", CXT_PINCFG_LENOVO_X200),
	{}
};

static const struct snd_pci_quirk cxt5066_fixups[] = {
	SND_PCI_QUIRK(0x1025, 0x0543, "Acer Aspire One 522", CXT_FIXUP_STEREO_DMIC),
	SND_PCI_QUIRK(0x1025, 0x054c, "Acer Aspire 3830TG", CXT_FIXUP_GPIO1),
	SND_PCI_QUIRK(0x1043, 0x138d, "Asus", CXT_FIXUP_HEADPHONE_MIC_PIN),
	SND_PCI_QUIRK(0x17aa, 0x20f2, "Lenovo T400", CXT_PINCFG_LENOVO_TP410),
	SND_PCI_QUIRK(0x17aa, 0x215e, "Lenovo T410", CXT_PINCFG_LENOVO_TP410),
	SND_PCI_QUIRK(0x17aa, 0x215f, "Lenovo T510", CXT_PINCFG_LENOVO_TP410),
	SND_PCI_QUIRK(0x17aa, 0x21ce, "Lenovo T420", CXT_PINCFG_LENOVO_TP410),
	SND_PCI_QUIRK(0x17aa, 0x21cf, "Lenovo T520", CXT_PINCFG_LENOVO_TP410),
	SND_PCI_QUIRK(0x17aa, 0x21da, "Lenovo X220", CXT_PINCFG_LENOVO_TP410),
	SND_PCI_QUIRK(0x17aa, 0x21db, "Lenovo X220-tablet", CXT_PINCFG_LENOVO_TP410),
	SND_PCI_QUIRK(0x17aa, 0x3975, "Lenovo U300s", CXT_FIXUP_STEREO_DMIC),
	SND_PCI_QUIRK(0x17aa, 0x3977, "Lenovo IdeaPad U310", CXT_FIXUP_STEREO_DMIC),
	SND_PCI_QUIRK(0x17aa, 0x397b, "Lenovo S205", CXT_FIXUP_STEREO_DMIC),
	SND_PCI_QUIRK(0x1c06, 0x2011, "Lemote A1004", CXT_PINCFG_LEMOTE_A1004),
	SND_PCI_QUIRK(0x1c06, 0x2012, "Lemote A1205", CXT_PINCFG_LEMOTE_A1205),
	{}
};

/* add "fake" mute amp-caps to DACs on cx5051 so that mixer mute switches
 * can be created (bko#42825)
 */
static void add_cx5051_fake_mutes(struct hda_codec *codec)
{
	static hda_nid_t out_nids[] = {
		0x10, 0x11, 0
	};
	hda_nid_t *p;

	for (p = out_nids; *p; p++)
		snd_hda_override_amp_caps(codec, *p, HDA_OUTPUT,
					  AC_AMPCAP_MIN_MUTE |
					  query_amp_caps(codec, *p, HDA_OUTPUT));
}

static int patch_conexant_auto(struct hda_codec *codec)
{
	struct conexant_spec *spec;
	int err;

	printk(KERN_INFO "hda_codec: %s: BIOS auto-probing.\n",
	       codec->chip_name);

	spec = kzalloc(sizeof(*spec), GFP_KERNEL);
	if (!spec)
		return -ENOMEM;
	snd_hda_gen_spec_init(&spec->gen);
	codec->spec = spec;

	cx_auto_parse_beep(codec);
	cx_auto_parse_eapd(codec);
	spec->gen.own_eapd_ctl = 1;
	if (spec->dynamic_eapd)
		spec->gen.vmaster_mute.hook = cx_auto_vmaster_hook;

	switch (codec->vendor_id) {
	case 0x14f15045:
		codec->single_adc_amp = 1;
		break;
	case 0x14f15047:
		codec->pin_amp_workaround = 1;
		spec->gen.mixer_nid = 0x19;
		break;
	case 0x14f15051:
		add_cx5051_fake_mutes(codec);
		codec->pin_amp_workaround = 1;
		snd_hda_pick_fixup(codec, NULL, cxt5051_fixups, cxt_fixups);
		break;
	default:
		codec->pin_amp_workaround = 1;
		snd_hda_pick_fixup(codec, NULL, cxt5066_fixups, cxt_fixups);
		break;
	}

	/* Show mute-led control only on HP laptops
	 * This is a sort of white-list: on HP laptops, EAPD corresponds
	 * only to the mute-LED without actualy amp function.  Meanwhile,
	 * others may use EAPD really as an amp switch, so it might be
	 * not good to expose it blindly.
	 */
	switch (codec->subsystem_id >> 16) {
	case 0x103c:
		spec->gen.vmaster_mute_enum = 1;
		break;
	}

	snd_hda_apply_fixup(codec, HDA_FIXUP_ACT_PRE_PROBE);

	err = snd_hda_parse_pin_defcfg(codec, &spec->gen.autocfg, NULL,
				       spec->parse_flags);
	if (err < 0)
		goto error;

	err = snd_hda_gen_parse_auto_config(codec, &spec->gen.autocfg);
	if (err < 0)
		goto error;

	codec->patch_ops = cx_auto_patch_ops;

	/* Some laptops with Conexant chips show stalls in S3 resume,
	 * which falls into the single-cmd mode.
	 * Better to make reset, then.
	 */
	if (!codec->bus->sync_write) {
		snd_printd("hda_codec: "
			   "Enable sync_write for stable communication\n");
		codec->bus->sync_write = 1;
		codec->bus->allow_bus_reset = 1;
	}

	snd_hda_apply_fixup(codec, HDA_FIXUP_ACT_PROBE);

	return 0;

 error:
	cx_auto_free(codec);
	return err;
}

#ifndef ENABLE_CXT_STATIC_QUIRKS
#define patch_cxt5045	patch_conexant_auto
#define patch_cxt5047	patch_conexant_auto
#define patch_cxt5051	patch_conexant_auto
#define patch_cxt5066	patch_conexant_auto
#endif

/*
 */

static const struct hda_codec_preset snd_hda_preset_conexant[] = {
	{ .id = 0x14f15045, .name = "CX20549 (Venice)",
	  .patch = patch_cxt5045 },
	{ .id = 0x14f15047, .name = "CX20551 (Waikiki)",
	  .patch = patch_cxt5047 },
	{ .id = 0x14f15051, .name = "CX20561 (Hermosa)",
	  .patch = patch_cxt5051 },
	{ .id = 0x14f15066, .name = "CX20582 (Pebble)",
	  .patch = patch_cxt5066 },
	{ .id = 0x14f15067, .name = "CX20583 (Pebble HSF)",
	  .patch = patch_cxt5066 },
	{ .id = 0x14f15068, .name = "CX20584",
	  .patch = patch_cxt5066 },
	{ .id = 0x14f15069, .name = "CX20585",
	  .patch = patch_cxt5066 },
	{ .id = 0x14f1506c, .name = "CX20588",
	  .patch = patch_cxt5066 },
	{ .id = 0x14f1506e, .name = "CX20590",
	  .patch = patch_cxt5066 },
	{ .id = 0x14f15097, .name = "CX20631",
	  .patch = patch_conexant_auto },
	{ .id = 0x14f15098, .name = "CX20632",
	  .patch = patch_conexant_auto },
	{ .id = 0x14f150a1, .name = "CX20641",
	  .patch = patch_conexant_auto },
	{ .id = 0x14f150a2, .name = "CX20642",
	  .patch = patch_conexant_auto },
	{ .id = 0x14f150ab, .name = "CX20651",
	  .patch = patch_conexant_auto },
	{ .id = 0x14f150ac, .name = "CX20652",
	  .patch = patch_conexant_auto },
	{ .id = 0x14f150b8, .name = "CX20664",
	  .patch = patch_conexant_auto },
	{ .id = 0x14f150b9, .name = "CX20665",
	  .patch = patch_conexant_auto },
	{ .id = 0x14f1510f, .name = "CX20751/2",
	  .patch = patch_conexant_auto },
	{ .id = 0x14f15110, .name = "CX20751/2",
	  .patch = patch_conexant_auto },
	{ .id = 0x14f15111, .name = "CX20753/4",
	  .patch = patch_conexant_auto },
	{ .id = 0x14f15113, .name = "CX20755",
	  .patch = patch_conexant_auto },
	{ .id = 0x14f15114, .name = "CX20756",
	  .patch = patch_conexant_auto },
	{ .id = 0x14f15115, .name = "CX20757",
	  .patch = patch_conexant_auto },
	{ .id = 0x14f151d7, .name = "CX20952",
	  .patch = patch_conexant_auto },
	{} /* terminator */
};

MODULE_ALIAS("snd-hda-codec-id:14f15045");
MODULE_ALIAS("snd-hda-codec-id:14f15047");
MODULE_ALIAS("snd-hda-codec-id:14f15051");
MODULE_ALIAS("snd-hda-codec-id:14f15066");
MODULE_ALIAS("snd-hda-codec-id:14f15067");
MODULE_ALIAS("snd-hda-codec-id:14f15068");
MODULE_ALIAS("snd-hda-codec-id:14f15069");
MODULE_ALIAS("snd-hda-codec-id:14f1506c");
MODULE_ALIAS("snd-hda-codec-id:14f1506e");
MODULE_ALIAS("snd-hda-codec-id:14f15097");
MODULE_ALIAS("snd-hda-codec-id:14f15098");
MODULE_ALIAS("snd-hda-codec-id:14f150a1");
MODULE_ALIAS("snd-hda-codec-id:14f150a2");
MODULE_ALIAS("snd-hda-codec-id:14f150ab");
MODULE_ALIAS("snd-hda-codec-id:14f150ac");
MODULE_ALIAS("snd-hda-codec-id:14f150b8");
MODULE_ALIAS("snd-hda-codec-id:14f150b9");
MODULE_ALIAS("snd-hda-codec-id:14f1510f");
MODULE_ALIAS("snd-hda-codec-id:14f15110");
MODULE_ALIAS("snd-hda-codec-id:14f15111");
MODULE_ALIAS("snd-hda-codec-id:14f15113");
MODULE_ALIAS("snd-hda-codec-id:14f15114");
MODULE_ALIAS("snd-hda-codec-id:14f15115");
MODULE_ALIAS("snd-hda-codec-id:14f151d7");

MODULE_LICENSE("GPL");
MODULE_DESCRIPTION("Conexant HD-audio codec");

static struct hda_codec_preset_list conexant_list = {
	.preset = snd_hda_preset_conexant,
	.owner = THIS_MODULE,
};

static int __init patch_conexant_init(void)
{
	return snd_hda_add_codec_preset(&conexant_list);
}

static void __exit patch_conexant_exit(void)
{
	snd_hda_delete_codec_preset(&conexant_list);
}

module_init(patch_conexant_init)
module_exit(patch_conexant_exit)<|MERGE_RESOLUTION|>--- conflicted
+++ resolved
@@ -3238,10 +3238,7 @@
 	CXT_FIXUP_HEADPHONE_MIC_PIN,
 	CXT_FIXUP_HEADPHONE_MIC,
 	CXT_FIXUP_GPIO1,
-<<<<<<< HEAD
-=======
 	CXT_FIXUP_THINKPAD_ACPI,
->>>>>>> 9fee8240
 };
 
 #if IS_ENABLED(CONFIG_THINKPAD_ACPI)
@@ -3472,13 +3469,10 @@
 			{ }
 		},
 	},
-<<<<<<< HEAD
-=======
 	[CXT_FIXUP_THINKPAD_ACPI] = {
 		.type = HDA_FIXUP_FUNC,
 		.v.func = cxt_fixup_thinkpad_acpi,
 	},
->>>>>>> 9fee8240
 };
 
 static const struct snd_pci_quirk cxt5051_fixups[] = {
